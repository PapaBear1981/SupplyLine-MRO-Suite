name: CI/CD Pipeline

on:
  push:
    branches: [ master, main ]
  pull_request:
    branches: [ master, main ]

jobs:
  # Backend Linting Job
  backend-lint:
    name: Backend Linting
    runs-on: ubuntu-latest
    steps:
      - name: Checkout code
        uses: actions/checkout@v4

      - name: Set up Python
        uses: actions/setup-python@v5
        with:
          python-version: '3.12'
          cache: 'pip'
          cache-dependency-path: 'backend/requirements.txt'

      - name: Install dependencies
        run: |
          python -m pip install --upgrade pip
          pip install -r backend/requirements.txt

      - name: Run Ruff linting
        run: |
          cd backend
          ruff check . --output-format=github

  # Backend Type Checking Job
  backend-typecheck:
    name: Backend Type Checking
    runs-on: ubuntu-latest
    steps:
      - name: Checkout code
        uses: actions/checkout@v4

      - name: Set up Python
        uses: actions/setup-python@v5
        with:
          python-version: '3.12'
          cache: 'pip'
          cache-dependency-path: 'backend/requirements.txt'

      - name: Install dependencies
        run: |
          python -m pip install --upgrade pip
          pip install -r backend/requirements.txt

      - name: Run Pyright type checking
        run: |
          cd backend
          pyright --outputjson > pyright-results.json || true
          pyright

      - name: Upload Pyright results
        if: always()
        uses: actions/upload-artifact@v4
        with:
          name: pyright-results
          path: backend/pyright-results.json
          retention-days: 30

  # Frontend Linting Job
  frontend-lint:
    name: Frontend Linting
    runs-on: ubuntu-latest
    steps:
      - name: Checkout code
        uses: actions/checkout@v4

      - name: Set up Node.js
        uses: actions/setup-node@v4
        with:
          node-version: '20'
          cache: 'npm'
          cache-dependency-path: 'frontend/package-lock.json'

      - name: Install dependencies
        run: |
          cd frontend
          npm ci

      - name: Run ESLint
        run: |
          cd frontend
          npm run lint

  hadolint:
    name: Dockerfile Linting
    runs-on: ubuntu-latest
    steps:
      - name: Checkout code
        uses: actions/checkout@v4

      - name: Lint backend Dockerfile
        uses: hadolint/hadolint-action@v3.1.0
        with:
          dockerfile: backend/Dockerfile

      - name: Lint frontend Dockerfile
        uses: hadolint/hadolint-action@v3.1.0
        with:
          dockerfile: frontend/Dockerfile

  trivy:
    name: Trivy File Scan
    runs-on: ubuntu-latest
    steps:
      - name: Checkout code
        uses: actions/checkout@v4

      - name: Run Trivy vulnerability scan
        uses: aquasecurity/trivy-action@v0.22.0
        with:
          scan-type: fs
          ignore-unfixed: true
          format: table
          exit-code: '1'
          severity: CRITICAL,HIGH
          security-checks: vuln,secret,misconfig
          skip-dirs: frontend/node_modules

  # Backend Testing Job
  backend-test:
    name: Backend Testing
    runs-on: ubuntu-latest
    needs: [backend-lint, backend-typecheck]
    steps:
      - name: Checkout code
        uses: actions/checkout@v4

      - name: Set up Python
        uses: actions/setup-python@v5
        with:
          python-version: '3.12'
          cache: 'pip'
          cache-dependency-path: 'backend/requirements.txt'

      - name: Install dependencies
        run: |
          python -m pip install --upgrade pip
          pip install -r backend/requirements.txt
          pip install pytest-github-actions-annotate-failures

      - name: Clear Python cache
        run: |
          cd backend
          find . -type d -name __pycache__ -exec rm -rf {} + 2>/dev/null || true
          find . -type f -name "*.pyc" -delete 2>/dev/null || true

      - name: Debug model columns
        run: |
          cd backend
          python -c "
          import sys
          import os
          sys.path.insert(0, os.getcwd())
          os.environ['FLASK_ENV'] = 'testing'
          os.environ['DATABASE_URL'] = 'sqlite:///test.db'
          from app import create_app
          from models_kits import KitReorderRequest
          app = create_app()
          with app.app_context():
              print('KitReorderRequest columns:')
              for col in KitReorderRequest.__table__.columns:
                  print(f'  - {col.name}: {col.type}')
          "

      - name: Run all pytest tests
        run: |
          cd backend
          pytest -v --tb=short --color=yes --junitxml=test-results/junit.xml

      - name: Upload test results
        if: always()
        uses: actions/upload-artifact@v4
        with:
          name: backend-test-results
          path: backend/test-results/
          retention-days: 30

  # Frontend E2E Testing Job
  frontend-e2e:
    name: Frontend E2E Testing
    runs-on: ubuntu-latest
    needs: frontend-lint
    # Skip E2E tests on pull requests - only run on push to main/master
    if: github.event_name != 'pull_request'
    timeout-minutes: 30
    env:
      FLASK_ENV: testing
      SECRET_KEY: test-secret-key-for-ci-do-not-use-in-production
      JWT_SECRET_KEY: test-jwt-secret-key-for-ci-do-not-use-in-production
      DATABASE_URL: sqlite:///test.db
    steps:
      - name: Checkout code
        uses: actions/checkout@v4

      - name: Set up Node.js
        uses: actions/setup-node@v4
        with:
          node-version: '20'
          cache: 'npm'
          cache-dependency-path: 'frontend/package-lock.json'

      - name: Install frontend dependencies
        run: |
          cd frontend
          npm ci

      - name: Install Playwright browsers
        run: |
          cd frontend
          npx playwright install --with-deps chromium

      - name: Set up Python (for backend)
        uses: actions/setup-python@v5
        with:
          python-version: '3.12'
          cache: 'pip'
          cache-dependency-path: 'backend/requirements.txt'

      - name: Install backend dependencies
        run: |
          python -m pip install --upgrade pip
          pip install -r backend/requirements.txt

      - name: Initialize test database
        run: |
          cd backend
          python seed_e2e_test_data.py
        env:
          DATABASE_URL: sqlite:///test.db

      - name: Start backend server
        run: |
          cd backend
          nohup python run.py > backend.log 2>&1 &
          echo $! > backend.pid
          sleep 15
        env:
          FLASK_ENV: testing
          FLASK_HOST: 127.0.0.1
          FLASK_PORT: 5000
          DATABASE_URL: sqlite:///test.db
          SECRET_KEY: test-secret-key-for-ci-do-not-use-in-production
          JWT_SECRET_KEY: test-jwt-secret-key-for-ci-do-not-use-in-production

      - name: Verify backend is running
        run: |
          for i in {1..10}; do
            if curl -f http://127.0.0.1:5000/api/health; then
              echo "Backend is running"
              exit 0
            fi
            echo "Waiting for backend... attempt $i/10"
            sleep 2
          done
          echo "Backend failed to start"
          cat backend/backend.log || true
          exit 1

      - name: Run Playwright E2E tests
        run: |
          cd frontend
          npx playwright test --project=chromium --reporter=list,html,json,junit --max-failures=5
        timeout-minutes: 15
        env:
          CI: true
          VITE_API_URL: http://127.0.0.1:5000

      - name: Stop backend server
        if: always()
        run: |
          if [ -f backend/backend.pid ]; then
            kill $(cat backend/backend.pid) || true
          fi

      - name: Upload backend logs
        if: always()
        uses: actions/upload-artifact@v4
        with:
          name: backend-logs
          path: backend/backend.log
          retention-days: 7

      - name: Upload Playwright report
        if: always()
        uses: actions/upload-artifact@v4
        with:
          name: playwright-report
          path: frontend/playwright-report/
          retention-days: 30

      - name: Upload Playwright test results
        if: always()
        uses: actions/upload-artifact@v4
        with:
          name: playwright-test-results
          path: frontend/test-results/
          retention-days: 30

  # Backend Build Verification Job
  backend-build:
    name: Backend Build Verification
    runs-on: ubuntu-latest
    needs: backend-test
    env:
      FLASK_ENV: testing
      SECRET_KEY: test-secret-key-for-ci-do-not-use-in-production
      JWT_SECRET_KEY: test-jwt-secret-key-for-ci-do-not-use-in-production
    steps:
      - name: Checkout code
        uses: actions/checkout@v4

      - name: Set up Python
        uses: actions/setup-python@v5
        with:
          python-version: '3.12'
          cache: 'pip'
          cache-dependency-path: 'backend/requirements.txt'

      - name: Install dependencies
        run: |
          python -m pip install --upgrade pip
          pip install -r backend/requirements.txt

      - name: Verify Flask application starts
        run: |
          cd backend
          timeout 30s python -c "
          import sys
          sys.path.insert(0, '.')
          from app import create_app
          app = create_app()
          print('Flask application created successfully')
          " || exit 1

  # Frontend Build Verification Job
  frontend-build:
    name: Frontend Build Verification
    runs-on: ubuntu-latest
    needs: frontend-lint
    steps:
      - name: Checkout code
        uses: actions/checkout@v4

      - name: Set up Node.js
        uses: actions/setup-node@v4
        with:
          node-version: '20'
          cache: 'npm'
          cache-dependency-path: 'frontend/package-lock.json'

      - name: Install dependencies
        run: |
          cd frontend
          npm ci

      - name: Build frontend
        run: |
          cd frontend
          npm run build

      - name: Upload build artifacts
        uses: actions/upload-artifact@v4
        with:
          name: frontend-build
          path: frontend/dist/
          retention-days: 7

  # Final status check job
  ci-success:
    name: CI Pipeline Success
    runs-on: ubuntu-latest
<<<<<<< HEAD
    needs: [backend-lint, frontend-lint, hadolint, trivy, backend-test, frontend-e2e, backend-build, frontend-build]
=======
    needs: [backend-lint, backend-typecheck, frontend-lint, backend-test, frontend-e2e, backend-build, frontend-build]
>>>>>>> 0294be20
    if: always()
    steps:
      - name: Check all jobs status
        run: |
          # Check required jobs
          if [ "${{ needs.backend-lint.result }}" != "success" ] || \
             [ "${{ needs.backend-typecheck.result }}" != "success" ] || \
             [ "${{ needs.frontend-lint.result }}" != "success" ] || \
             [ "${{ needs.hadolint.result }}" != "success" ] || \
             [ "${{ needs.trivy.result }}" != "success" ] || \
             [ "${{ needs.backend-test.result }}" != "success" ] || \
             [ "${{ needs.backend-build.result }}" != "success" ] || \
             [ "${{ needs.frontend-build.result }}" != "success" ]; then
            echo "One or more required CI jobs failed"
            exit 1
          fi

          # Check E2E tests only if they ran (not skipped on PRs)
          if [ "${{ needs.frontend-e2e.result }}" != "success" ] && \
             [ "${{ needs.frontend-e2e.result }}" != "skipped" ]; then
            echo "E2E tests failed"
            exit 1
          fi

          echo "All CI jobs passed successfully!"
<|MERGE_RESOLUTION|>--- conflicted
+++ resolved
@@ -379,11 +379,7 @@
   ci-success:
     name: CI Pipeline Success
     runs-on: ubuntu-latest
-<<<<<<< HEAD
-    needs: [backend-lint, frontend-lint, hadolint, trivy, backend-test, frontend-e2e, backend-build, frontend-build]
-=======
-    needs: [backend-lint, backend-typecheck, frontend-lint, backend-test, frontend-e2e, backend-build, frontend-build]
->>>>>>> 0294be20
+    needs: [backend-lint, backend-typecheck, frontend-lint, hadolint, trivy, backend-test, frontend-e2e, backend-build, frontend-build]
     if: always()
     steps:
       - name: Check all jobs status
