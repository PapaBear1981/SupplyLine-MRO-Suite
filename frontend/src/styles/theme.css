/* src/styles/theme.css */

/* Import Inter font */
@import url('https://fonts.googleapis.com/css2?family=Inter:wght@300;400;500;600;700&display=swap');

:root {
  /* Typography */
  --font-family-sans-serif: 'Inter', -apple-system, BlinkMacSystemFont, 'Segoe UI', Roboto, 'Helvetica Neue', Arial, sans-serif;
  --font-family-base: var(--font-family-sans-serif);

  /* Enterprise Palette - Light Mode (Keeping for compatibility, but focus is Dark) */
  --enterprise-primary: #1a1a1a;
  --enterprise-secondary: #6c757d;
  --enterprise-accent: #2563EB;
  --enterprise-bg: #f0f2f5;
  --enterprise-surface: #ffffff;
  --enterprise-surface-hover: #f8f9fa;
  --enterprise-text: #212529;
  --enterprise-text-secondary: #6c757d;
  --enterprise-border: #dee2e6;

  /* Spacing & Layout */
  --spacing-xs: 0.25rem;
  --spacing-sm: 0.5rem;
  --spacing-md: 1rem;
  --spacing-lg: 1.5rem;
  --spacing-xl: 2rem;

  /* Shadows */
  --shadow-sm: 0 1px 2px 0 rgba(0, 0, 0, 0.05);
  --shadow-md: 0 4px 6px -1px rgba(0, 0, 0, 0.1), 0 2px 4px -1px rgba(0, 0, 0, 0.06);
  --shadow-lg: 0 10px 15px -3px rgba(0, 0, 0, 0.1), 0 4px 6px -2px rgba(0, 0, 0, 0.05);

  /* Transitions */
  --transition-base: all 0.2s ease-in-out;
  --transition-smooth: all 0.3s cubic-bezier(0.4, 0, 0.2, 1);

  /* Shadcn/UI Theme Variables - Light Mode */
  --background: 0 0% 100%;
  --foreground: 240 10% 3.9%;
  --card: 0 0% 100%;
  --card-foreground: 240 10% 3.9%;
  --popover: 0 0% 100%;
  --popover-foreground: 240 10% 3.9%;
  --primary: 221.2 83.2% 53.3%;
  --primary-foreground: 210 40% 98%;
  --secondary: 240 4.8% 95.9%;
  --secondary-foreground: 240 5.9% 10%;
  --muted: 240 4.8% 95.9%;
  --muted-foreground: 240 3.8% 46.1%;
  --accent: 221.2 83.2% 53.3%;
  --accent-foreground: 210 40% 98%;
  --destructive: 0 84.2% 60.2%;
  --destructive-foreground: 210 40% 98%;
  --border: 240 5.9% 90%;
  --input: 240 5.9% 90%;
  --ring: 221.2 83.2% 53.3%;
  --radius: 0.5rem;
}

.dark,
[data-bs-theme="dark"] {
  /* Metploy Palette - Dark Mode */
  --enterprise-bg: #111111;
  /* Deep Matte Black */
  --enterprise-surface: #1C1C1C;
  /* Dark Grey Surface */
  --enterprise-surface-hover: #252525;
  /* Slightly lighter for hover */
  --enterprise-text: #FFFFFF;
  /* Pure White */
  --enterprise-text-secondary: #A1A1AA;
  /* Cool Grey */
  --enterprise-border: #2D2D2D;
  /* Subtle Border */
  --enterprise-accent: #2563EB;
  /* Vibrant Blue */
  --enterprise-accent-hover: #1d4ed8;

  /* Status Colors */
  --status-success: #10B981;
  /* Emerald */
  --status-warning: #F59E0B;
  /* Amber */
  --status-danger: #EF4444;
  /* Red */
  --status-info: #3B82F6;
  /* Blue */

<<<<<<< HEAD
  /* Shadcn/UI Theme Variables - Dark Mode */
  --background: 240 10% 3.9%;
  --foreground: 0 0% 98%;
  --card: 240 10% 3.9%;
  --card-foreground: 0 0% 98%;
  --popover: 240 10% 3.9%;
  --popover-foreground: 0 0% 98%;
  --primary: 221.2 83.2% 53.3%;
  --primary-foreground: 210 40% 98%;
  --secondary: 240 3.7% 15.9%;
  --secondary-foreground: 0 0% 98%;
  --muted: 240 3.7% 15.9%;
  --muted-foreground: 240 5% 64.9%;
  --accent: 221.2 83.2% 53.3%;
  --accent-foreground: 0 0% 98%;
  --destructive: 0 62.8% 30.6%;
  --destructive-foreground: 0 0% 98%;
  --border: 240 3.7% 15.9%;
  --input: 240 3.7% 15.9%;
  --ring: 221.2 83.2% 53.3%;
=======
  /* Shadows - Dark Mode (lighter shadows for better visibility) */
  --shadow-sm: 0 1px 2px 0 rgba(0, 0, 0, 0.3);
  --shadow-md: 0 4px 6px -1px rgba(0, 0, 0, 0.4), 0 2px 4px -1px rgba(0, 0, 0, 0.3);
  --shadow-lg: 0 10px 15px -3px rgba(0, 0, 0, 0.5), 0 4px 6px -2px rgba(0, 0, 0, 0.4);
>>>>>>> 4b21f150

  /* Overriding Bootstrap Variables for Dark Mode */
  --bs-body-bg: var(--enterprise-bg);
  --bs-body-color: var(--enterprise-text);
  --bs-primary: var(--enterprise-accent);
  --bs-secondary: #64748b;
  --bs-border-color: var(--enterprise-border);

  --bs-card-bg: var(--enterprise-surface);
  --bs-card-border-color: var(--enterprise-border);
  --bs-card-border-radius: 1rem;
}

/* Global Resets & Utilities */
body {
  font-family: var(--font-family-base);
  background-color: var(--bs-body-bg);
  color: var(--bs-body-color);
  transition: background-color 0.3s ease, color 0.3s ease;
}

h1,
h2,
h3,
h4,
h5,
h6 {
  font-weight: 600;
  letter-spacing: -0.02em;
  color: var(--bs-body-color);
}

/* Button Micro-interactions */
.btn {
  transition: var(--transition-base);
  font-weight: 500;
  letter-spacing: 0.01em;
  border-radius: 0.5rem;
  padding: 0.5rem 1rem;
}

.btn:hover {
  transform: translateY(-1px);
  box-shadow: var(--shadow-sm);
}

.btn:active {
  transform: translateY(0);
}

/* Card Styling */
.card {
  background-color: var(--bs-card-bg);
  border: 1px solid var(--enterprise-border);
  box-shadow: var(--shadow-sm);
  transition: var(--transition-smooth);
  border-radius: 1rem;
  /* 16px */
}

.card:hover {
  box-shadow: var(--shadow-md);
  border-color: #333;
}

/* Table Styling */
.table {
  --bs-table-bg: transparent;
  --bs-table-color: var(--enterprise-text);
  --bs-table-border-color: var(--enterprise-border);
}

.table th {
  font-weight: 600;
  text-transform: uppercase;
  font-size: 0.75rem;
  letter-spacing: 0.05em;
  color: var(--enterprise-text-secondary);
  border-bottom-width: 1px;
}

.table td {
  vertical-align: middle;
  color: var(--enterprise-text);
}

/* Modal Glassmorphism */
.modal-content {
  background-color: var(--enterprise-surface);
  border: 1px solid var(--enterprise-border);
  box-shadow: var(--shadow-lg);
  border-radius: 1rem;
}

.modal-backdrop.show {
  opacity: 0.8;
  backdrop-filter: blur(4px);
}

/* Sidebar/Navigation */
.sidebar {
  background-color: var(--enterprise-bg);
  /* Match body bg for cleaner look, or surface */
  border-right: 1px solid var(--enterprise-border);
}

.sidebar .nav-link {
  color: var(--enterprise-text-secondary);
  border-radius: 0.5rem;
  margin: 0.25rem 0.75rem;
  padding: 0.75rem 1rem;
  transition: var(--transition-base);
}

.sidebar .nav-link:hover {
  color: var(--enterprise-text);
  background-color: var(--enterprise-surface-hover);
}

.sidebar .nav-link.active {
  color: #ffffff;
  background-color: var(--enterprise-accent);
  box-shadow: 0 4px 6px -1px rgba(37, 99, 235, 0.2);
}<|MERGE_RESOLUTION|>--- conflicted
+++ resolved
@@ -87,7 +87,6 @@
   --status-info: #3B82F6;
   /* Blue */
 
-<<<<<<< HEAD
   /* Shadcn/UI Theme Variables - Dark Mode */
   --background: 240 10% 3.9%;
   --foreground: 0 0% 98%;
@@ -108,12 +107,11 @@
   --border: 240 3.7% 15.9%;
   --input: 240 3.7% 15.9%;
   --ring: 221.2 83.2% 53.3%;
-=======
+
   /* Shadows - Dark Mode (lighter shadows for better visibility) */
   --shadow-sm: 0 1px 2px 0 rgba(0, 0, 0, 0.3);
   --shadow-md: 0 4px 6px -1px rgba(0, 0, 0, 0.4), 0 2px 4px -1px rgba(0, 0, 0, 0.3);
   --shadow-lg: 0 10px 15px -3px rgba(0, 0, 0, 0.5), 0 4px 6px -2px rgba(0, 0, 0, 0.4);
->>>>>>> 4b21f150
 
   /* Overriding Bootstrap Variables for Dark Mode */
   --bs-body-bg: var(--enterprise-bg);
