import axios from 'axios';
import errorService from './errorService';
import { determineErrorType, createStandardError, ERROR_TYPES } from '../utils/errorMapping';

// Create an axios instance with default config
const api = axios.create({
  baseURL: '/api', // Use relative URL to work with Vite proxy
  headers: {
    'Content-Type': 'application/json',
  },
<<<<<<< HEAD
  withCredentials: false, // JWT auth doesn't rely on cookies
=======
  withCredentials: true, // Important for cookies/session
  timeout: 30000, // 30 second timeout
>>>>>>> 489b3fc5
});

// Request interceptor for adding auth token and logging
api.interceptors.request.use(
  (config) => {
<<<<<<< HEAD
    const token = localStorage.getItem('access_token');
    if (token) {
      config.headers['Authorization'] = `Bearer ${token}`;
    }
=======
    // Add request timestamp for performance tracking
    config.metadata = { startTime: Date.now() };

    // Add JWT token if available
    const token = localStorage.getItem('authToken');
    if (token) {
      config.headers.Authorization = `Bearer ${token}`;
    }

>>>>>>> 489b3fc5
    // Only log non-GET requests in development environment or when debugging is enabled
    if (config.method.toUpperCase() !== 'GET' &&
        (process.env.NODE_ENV === 'development' || process.env.REACT_APP_DEBUG_MODE === 'true')) {
      errorService.logInfo(
        `API Request [${config.method.toUpperCase()}] ${config.url}`,
        'API_REQUEST',
        { data: config.data, headers: config.headers }
      );
    }

    return config;
  },
  (error) => {
    errorService.logError(error, 'API_REQUEST_SETUP', {}, 'medium');
    return Promise.reject(error);
  }
);

// Response interceptor for handling errors and logging
api.interceptors.response.use(
  (response) => {
    // Calculate request duration
    const duration = Date.now() - response.config.metadata?.startTime;

    // Only log responses in development environment or when debugging is enabled
    if (process.env.NODE_ENV === 'development' || process.env.REACT_APP_DEBUG_MODE === 'true') {
      errorService.logInfo(
        `API Response [${response.config.method.toUpperCase()}] ${response.config.url} (${duration}ms)`,
        'API_RESPONSE',
        {
          status: response.status,
          data: response.data,
          duration
        }
      );
    }

    return response;
  },
  (error) => {
    // Calculate request duration if available
    const duration = error.config?.metadata?.startTime
      ? Date.now() - error.config.metadata.startTime
      : null;

    // Create enhanced error object with API context
    const enhancedError = {
      ...error,
      apiContext: {
        method: error.config?.method?.toUpperCase(),
        url: error.config?.url,
        status: error.response?.status,
        statusText: error.response?.statusText,
        duration,
        requestData: error.config?.data,
        responseData: error.response?.data
      }
    };

    // Determine error type and severity
    const errorType = determineErrorType(error);
    let severity = 'medium';

    if (error.response?.status >= 500) {
      severity = 'high';
    } else if (error.response?.status === 401 || error.response?.status === 403) {
      severity = 'high';
    } else if (error.code === 'ECONNABORTED') {
      severity = 'medium';
    }

    // Log the error with enhanced context
    errorService.logError(
      enhancedError,
      'API_ERROR',
      {
        endpoint: error.config?.url,
        method: error.config?.method,
        status: error.response?.status,
        duration,
        errorType
      },
      severity
    );

    // Handle specific error types
    if (error.response) {
      switch (error.response.status) {
        case 401:
          // Unauthorized - handle token refresh or redirect to login
          handleUnauthorizedError(error);
          break;
        case 403:
          // Forbidden - user doesn't have permission
          errorService.logWarning(
            'User attempted unauthorized action',
            'PERMISSION_DENIED',
            { url: error.config?.url, method: error.config?.method }
          );
          break;
        case 429:
          // Rate limited - could implement retry with backoff
          errorService.logWarning(
            'Rate limit exceeded',
            'RATE_LIMIT',
            { url: error.config?.url }
          );
          break;
        case 500:
        case 502:
        case 503:
        case 504:
          // Server errors - could implement retry logic
          errorService.logError(
            error,
            'SERVER_ERROR',
            { status: error.response.status },
            'high'
          );
          break;
      }
    } else if (error.code === 'ECONNABORTED') {
      // Timeout error
      errorService.logError(
        error,
        'REQUEST_TIMEOUT',
        { timeout: error.config?.timeout },
        'medium'
      );
    } else if (error.message === 'Network Error') {
      // Network connectivity issues
      errorService.logError(
        error,
        'NETWORK_ERROR',
        {},
        'high'
      );
    }

    return Promise.reject(enhancedError);
  }
);

// Handle unauthorized errors with token refresh logic
const handleUnauthorizedError = async (error) => {
  const refreshToken = localStorage.getItem('refreshToken');

  if (refreshToken && !error.config._retry) {
    error.config._retry = true;

    try {
      // Attempt to refresh the token
      const response = await axios.post('/api/auth/refresh', {
        refresh_token: refreshToken
      });

      const newToken = response.data.access_token;
      localStorage.setItem('authToken', newToken);

      // Retry the original request with new token
      error.config.headers.Authorization = `Bearer ${newToken}`;
      return api.request(error.config);
    } catch (refreshError) {
      // Refresh failed, redirect to login
      localStorage.removeItem('authToken');
      localStorage.removeItem('refreshToken');

      errorService.logWarning(
        'Token refresh failed, redirecting to login',
        'AUTH_TOKEN_REFRESH_FAILED'
      );

      // Delay redirect to allow error message to be shown
      setTimeout(() => {
        window.location.href = '/login';
      }, 1000);
    }
  } else {
    // No refresh token or retry already attempted
    localStorage.removeItem('authToken');
    localStorage.removeItem('refreshToken');

    setTimeout(() => {
      window.location.href = '/login';
    }, 1000);
  }
};

export default api;<|MERGE_RESOLUTION|>--- conflicted
+++ resolved
@@ -8,33 +8,21 @@
   headers: {
     'Content-Type': 'application/json',
   },
-<<<<<<< HEAD
   withCredentials: false, // JWT auth doesn't rely on cookies
-=======
-  withCredentials: true, // Important for cookies/session
   timeout: 30000, // 30 second timeout
->>>>>>> 489b3fc5
 });
 
 // Request interceptor for adding auth token and logging
 api.interceptors.request.use(
   (config) => {
-<<<<<<< HEAD
+    // Add request timestamp for performance tracking
+    config.metadata = { startTime: Date.now() };
+
+    // Add JWT token if available
     const token = localStorage.getItem('access_token');
     if (token) {
-      config.headers['Authorization'] = `Bearer ${token}`;
-    }
-=======
-    // Add request timestamp for performance tracking
-    config.metadata = { startTime: Date.now() };
-
-    // Add JWT token if available
-    const token = localStorage.getItem('authToken');
-    if (token) {
       config.headers.Authorization = `Bearer ${token}`;
     }
-
->>>>>>> 489b3fc5
     // Only log non-GET requests in development environment or when debugging is enabled
     if (config.method.toUpperCase() !== 'GET' &&
         (process.env.NODE_ENV === 'development' || process.env.REACT_APP_DEBUG_MODE === 'true')) {
@@ -180,7 +168,7 @@
 
 // Handle unauthorized errors with token refresh logic
 const handleUnauthorizedError = async (error) => {
-  const refreshToken = localStorage.getItem('refreshToken');
+  const refreshToken = localStorage.getItem('refresh_token');
 
   if (refreshToken && !error.config._retry) {
     error.config._retry = true;
@@ -192,15 +180,15 @@
       });
 
       const newToken = response.data.access_token;
-      localStorage.setItem('authToken', newToken);
+      localStorage.setItem('access_token', newToken);
 
       // Retry the original request with new token
       error.config.headers.Authorization = `Bearer ${newToken}`;
       return api.request(error.config);
     } catch (refreshError) {
       // Refresh failed, redirect to login
-      localStorage.removeItem('authToken');
-      localStorage.removeItem('refreshToken');
+      localStorage.removeItem('access_token');
+      localStorage.removeItem('refresh_token');
 
       errorService.logWarning(
         'Token refresh failed, redirecting to login',
@@ -214,8 +202,8 @@
     }
   } else {
     // No refresh token or retry already attempted
-    localStorage.removeItem('authToken');
-    localStorage.removeItem('refreshToken');
+    localStorage.removeItem('access_token');
+    localStorage.removeItem('refresh_token');
 
     setTimeout(() => {
       window.location.href = '/login';
