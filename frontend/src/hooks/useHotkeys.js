import { useEffect, useRef, useCallback } from 'react';
import { useHotkeyContext } from '../context/HotkeyContext';
import { matchesHotkey, shouldIgnoreHotkey } from '../utils/hotkeyHelpers';

/**
 * Custom hook for registering hotkeys in components
 *
 * @param {Object} hotkeyMap - Map of hotkey strings to callback functions
 *   Example: { 'mod+d': () => navigate('/dashboard'), 'n': () => createNew() }
 * @param {Object} options - Configuration options
 *   - enabled: Whether hotkeys are active (default: true)
 *   - enableOnFormTags: Allow hotkeys even in form elements (default: false)
 *   - preventDefault: Prevent default browser behavior (default: true)
 *   - deps: Dependency array for callbacks (default: [])
 *
 * @example
 * useHotkeys({
 *   'mod+s': handleSave,
 *   'escape': handleClose,
 *   '/': () => searchRef.current.focus()
 * }, { enabled: isModalOpen });
 */
export const useHotkeys = (hotkeyMap, options = {}) => {
  const {
    enabled = true,
    enableOnFormTags = false,
    preventDefault = true,
    deps = []
  } = options;

  const { isEnabled } = useHotkeyContext();
  const hotkeyMapRef = useRef(hotkeyMap);

  // Update ref when hotkeyMap changes
  useEffect(() => {
    hotkeyMapRef.current = hotkeyMap;
  }, [hotkeyMap]);

  const handleKeyDown = useCallback((event) => {
    // Check if hotkeys are globally enabled
    if (!isEnabled()) {
      return;
    }

    // Check if component-level enabled
    if (!enabled) {
      return;
    }

    // Check each hotkey in the map
    let matched = false;
    Object.entries(hotkeyMapRef.current).forEach(([hotkey, callback]) => {
      // Skip if hotkey should be ignored (e.g., typing in input)
      if (!enableOnFormTags && shouldIgnoreHotkey(event, hotkey)) {
        return;
      }

      // Check if the event matches this hotkey
      if (matchesHotkey(event, hotkey)) {
        matched = true;

        // Log in development mode
        if (import.meta.env.DEV) {
          console.log(`[Hotkey] Matched: ${hotkey}`);
        }

        // Prevent default browser behavior and stop propagation
        if (preventDefault) {
          event.preventDefault();
          event.stopPropagation();
        }

        // Call the callback
        if (typeof callback === 'function') {
          callback(event);
        }
      }
    });
    // eslint-disable-next-line react-hooks/exhaustive-deps
  }, [enabled, enableOnFormTags, preventDefault, isEnabled, ...deps]);

  useEffect(() => {
    // Only attach listener if hotkeys are enabled
    if (!enabled || !isEnabled()) {
      return;
    }

<<<<<<< HEAD
    // Use capture phase to intercept events before browser handles them
=======
    // Use capture phase to catch events before browser defaults
>>>>>>> a0f91a32
    window.addEventListener('keydown', handleKeyDown, true);

    return () => {
      window.removeEventListener('keydown', handleKeyDown, true);
    };
  }, [enabled, handleKeyDown, isEnabled]);
};

/**
 * Hook for a single hotkey
 *
 * @param {string} hotkey - The hotkey string (e.g., 'mod+s')
 * @param {Function} callback - Function to call when hotkey is pressed
 * @param {Object} options - Same options as useHotkeys
 *
 * @example
 * useHotkey('mod+s', handleSave, { enabled: isDirty });
 */
export const useHotkey = (hotkey, callback, options = {}) => {
  const hotkeyMap = { [hotkey]: callback };
  useHotkeys(hotkeyMap, options);
};

export default useHotkeys;<|MERGE_RESOLUTION|>--- conflicted
+++ resolved
@@ -85,11 +85,7 @@
       return;
     }
 
-<<<<<<< HEAD
-    // Use capture phase to intercept events before browser handles them
-=======
     // Use capture phase to catch events before browser defaults
->>>>>>> a0f91a32
     window.addEventListener('keydown', handleKeyDown, true);
 
     return () => {
