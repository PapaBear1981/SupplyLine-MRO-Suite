import { useEffect, useMemo } from 'react';
import { useSelector, useDispatch } from 'react-redux';
import { Container, Row, Col, Button } from 'react-bootstrap';
import {
  FaTools,
  FaFlask,
  FaBoxOpen,
  FaUsers,
  FaExclamationTriangle,
  FaCheckCircle
} from 'react-icons/fa';

// Actions
import { fetchCheckouts, fetchUserCheckouts } from '../store/checkoutsSlice';
import { fetchChemicals, fetchChemicalsNeedingReorder, fetchChemicalsExpiringSoon } from '../store/chemicalsSlice';
import { fetchKits } from '../store/kitsSlice';
// import { fetchUsers } from '../store/usersSlice'; // Assuming this exists
import { fetchRegistrationRequests } from '../store/adminSlice';
<<<<<<< HEAD
=======
import CalibrationNotifications from '../components/calibration/CalibrationNotifications';
import UserCheckoutStatus from '../components/dashboard/UserCheckoutStatus';
import RecentActivity from '../components/dashboard/RecentActivity';
import Announcements from '../components/dashboard/Announcements';
import QuickActions from '../components/dashboard/QuickActions';
import PastDueTools from '../components/dashboard/PastDueTools';
import MyKits from '../components/dashboard/MyKits';
import KitAlertsSummary from '../components/dashboard/KitAlertsSummary';
import RecentKitActivity from '../components/dashboard/RecentKitActivity';
import LateOrdersWidget from '../components/dashboard/LateOrdersWidget';
import MyRequestsWidget from '../components/dashboard/MyRequestsWidget';
import ReceivedItemsAlertWidget from '../components/dashboard/ReceivedItemsAlertWidget';
import PendingUserRequests from '../components/admin/PendingUserRequests';
import PendingUpdateRequestsWidget from '../components/dashboard/PendingUpdateRequestsWidget';
import '../styles/dashboardThemes.css';
>>>>>>> 866a8362

// Components
import { StatCard, AnalyticsChart, DistributionChart, QuickLinksGrid } from '../components/dashboard/DashboardWidgets';
import CalibrationNotifications from '../components/calibration/CalibrationNotifications';
import GlobalSearch from '../components/common/GlobalSearch';

<<<<<<< HEAD
// Styles
import '../styles/dashboardThemes.css';
import '../styles/ModernDashboard.css';
=======
const DASHBOARD_WIDGETS = [
  {
    id: 'calibrationNotifications',
    label: 'Calibration Notifications',
    defaultColumn: COLUMN_MAIN,
    component: CalibrationNotifications,
    isAvailable: () => true,
  },
  {
    id: 'pastDueTools',
    label: 'Past Due Tools',
    defaultColumn: COLUMN_MAIN,
    component: PastDueTools,
    isAvailable: ({ canViewAdminWidgets }) => canViewAdminWidgets,
  },
  {
    id: 'kitAlerts',
    label: 'Kit Alerts Summary',
    defaultColumn: COLUMN_MAIN,
    component: KitAlertsSummary,
    isAvailable: () => true,
  },
  {
    id: 'checkoutStatus',
    label: 'My Checked Out Tools',
    defaultColumn: COLUMN_MAIN,
    component: UserCheckoutStatus,
    isAvailable: () => true,
  },
  {
    id: 'myKits',
    label: 'My Kits',
    defaultColumn: COLUMN_MAIN,
    component: MyKits,
    isAvailable: () => true,
  },
  {
    id: 'recentKitActivity',
    label: 'Recent Kit Activity',
    defaultColumn: COLUMN_MAIN,
    component: RecentKitActivity,
    isAvailable: () => true,
  },
  {
    id: 'recentActivity',
    label: 'Recent Activity',
    defaultColumn: COLUMN_MAIN,
    component: RecentActivity,
    isAvailable: () => true,
  },
  {
    id: 'announcements',
    label: 'Announcements',
    defaultColumn: COLUMN_SIDEBAR,
    component: Announcements,
    isAvailable: () => true,
  },
  {
    id: 'quickActions',
    label: 'Quick Actions',
    defaultColumn: COLUMN_SIDEBAR,
    component: QuickActions,
    isAvailable: () => true,
  },
  {
    id: 'lateOrders',
    label: 'Late Orders',
    defaultColumn: COLUMN_SIDEBAR,
    component: LateOrdersWidget,
    isAvailable: ({ hasOrderPermission }) => hasOrderPermission,
  },
  {
    id: 'myRequests',
    label: 'My Open Requests',
    defaultColumn: COLUMN_SIDEBAR,
    component: MyRequestsWidget,
    isAvailable: ({ hasRequestPermission }) => hasRequestPermission,
  },
  {
    id: 'receivedItemsAlerts',
    label: 'Received Items',
    defaultColumn: COLUMN_MAIN,
    component: ReceivedItemsAlertWidget,
    isAvailable: ({ hasRequestPermission }) => hasRequestPermission,
  },
  {
    id: 'pendingUpdateRequests',
    label: 'Pending Update Requests',
    defaultColumn: COLUMN_SIDEBAR,
    component: PendingUpdateRequestsWidget,
    isAvailable: ({ hasOrderPermission }) => hasOrderPermission,
  },
  {
    id: 'pendingUserRequests',
    label: 'Pending User Requests',
    defaultColumn: COLUMN_SIDEBAR,
    component: PendingUserRequests,
    isAvailable: ({ isAdmin }) => isAdmin,
  },
];
>>>>>>> 866a8362

const UserDashboardPage = () => {
  const dispatch = useDispatch();
  const { user } = useSelector((state) => state.auth);
  const { checkouts, userCheckouts } = useSelector((state) => state.checkouts);
  const { chemicals, chemicalsNeedingReorder, chemicalsExpiringSoon } = useSelector((state) => state.chemicals);
  const { kits } = useSelector((state) => state.kits);

  // Role checks
  const isAdmin = user?.is_admin;
  const isMaterials = user?.department === 'Materials';

  // Fetch Data
  useEffect(() => {
    dispatch(fetchCheckouts());
    dispatch(fetchUserCheckouts());
    dispatch(fetchChemicals());
    dispatch(fetchChemicalsNeedingReorder());
    dispatch(fetchChemicalsExpiringSoon());
    dispatch(fetchKits());
    // dispatch(fetchUsers()); // Uncomment if users slice is available and needed

    if (isAdmin) {
      dispatch(fetchRegistrationRequests('pending'));
    }
  }, [dispatch, isAdmin]);

  // --- Computed Stats ---

  // Tool Stats
  const totalCheckouts = checkouts.length;
  const myCheckoutsCount = userCheckouts.length;
  const toolsTrend = 5.2; // Mock trend for now

  // Chemical Stats
  const lowStockCount = chemicalsNeedingReorder.length;
  const expiringCount = chemicalsExpiringSoon.length;
  const totalChemicals = chemicals.length;

  // Kit Stats
  const totalKits = kits.length;
  const activeKits = kits.filter(k => k.status === 'active').length;

  // --- Chart Data Preparation ---

  // Mock Checkout Trend Data (Last 7 Days)
  // In a real app, you'd aggregate this from checkout history dates
  const checkoutTrendData = [
    { name: 'Mon', value: 12 },
    { name: 'Tue', value: 19 },
    { name: 'Wed', value: 15 },
    { name: 'Thu', value: 22 },
    { name: 'Fri', value: 28 },
    { name: 'Sat', value: 8 },
    { name: 'Sun', value: 5 },
  ];

  // Chemical Status Distribution
  const chemicalStatusData = [
    { name: 'Available', value: totalChemicals - lowStockCount - expiringCount },
    { name: 'Low Stock', value: lowStockCount },
    { name: 'Expiring', value: expiringCount },
  ];
  const chemicalColors = ['#10b981', '#f59e0b', '#ef4444'];

  // Kit Usage Mock Data
  const kitUsageData = [
    { name: 'Week 1', value: 45 },
    { name: 'Week 2', value: 52 },
    { name: 'Week 3', value: 38 },
    { name: 'Week 4', value: 65 },
  ];

  // Determine role-based theme class
  const roleThemeClass = useMemo(() => {
    if (isAdmin) {
      return 'dashboard-theme-admin';
    }
    if (isMaterials) {
      return 'dashboard-theme-materials';
    }
    return 'dashboard-theme-standard';
  }, [isAdmin, isMaterials]);

  return (
    <div
      className={`dashboard-root w-100 ${roleThemeClass}`}
      data-testid="dashboard-content"
      style={{ minHeight: '100vh', background: 'var(--enterprise-bg)' }}
    >
      <Container fluid className="p-4">

        {/* Header */}
        <div className="d-flex flex-column flex-md-row justify-content-between align-items-md-center mb-4 gap-3">
          <div>
            <h2 className="fw-bold mb-1" style={{ color: 'var(--enterprise-text)' }}>Dashboard</h2>
            <p className="text-muted mb-0">Welcome back, {user?.first_name || 'User'}</p>
          </div>
          <div className="w-100 w-md-auto" style={{ maxWidth: '400px' }}>
            <GlobalSearch />
          </div>
        </div>

        {/* Main Grid Layout */}
        <div className="dashboard-grid">

          {/* Top Stats Row */}
          <div className="grid-stats">
            <StatCard
              title="Total Checkouts"
              value={totalCheckouts}
              trend={toolsTrend}
              trendLabel="vs last week"
              icon={<FaTools />}
              color="#3b82f6"
            />
            <StatCard
              title="My Active Tools"
              value={myCheckoutsCount}
              icon={<FaCheckCircle />}
              color="#10b981"
              onClick={() => window.location.href = '/my-checkouts'}
            />
            <StatCard
              title="Low Stock Chemicals"
              value={lowStockCount}
              trend={lowStockCount > 0 ? -10 : 0}
              trendLabel="needs attention"
              icon={<FaFlask />}
              color="#f59e0b"
            />
            <StatCard
              title="Active Kits"
              value={activeKits}
              icon={<FaBoxOpen />}
              color="#8b5cf6"
            />
          </div>

          {/* Main Chart Area */}
          <div className="grid-main-chart">
            <AnalyticsChart
              title="Tool Usage Trends"
              data={checkoutTrendData}
              dataKey="value"
              color="#3b82f6"
              height={350}
            />
          </div>

          {/* Quick Links */}
          <div className="grid-quick-links">
            <QuickLinksGrid />
          </div>

          {/* Secondary Row */}
          <div className="grid-side-chart">
            <DistributionChart
              title="Chemical Inventory Status"
              data={chemicalStatusData}
              colors={chemicalColors}
              height={300}
            />
          </div>

          <div className="grid-secondary-chart">
            <AnalyticsChart
              title="Kit Usage Activity"
              data={kitUsageData}
              dataKey="value"
              color="#8b5cf6"
              type="line"
              height={300}
            />
          </div>

          {/* Notifications Area (Preserving critical functionality) */}
          <div className="grid-stats" style={{ gridColumn: 'span 12' }}>
            <CalibrationNotifications />
          </div>

        </div>
      </Container>
    </div>
  );
};

export default UserDashboardPage;<|MERGE_RESOLUTION|>--- conflicted
+++ resolved
@@ -14,138 +14,17 @@
 import { fetchCheckouts, fetchUserCheckouts } from '../store/checkoutsSlice';
 import { fetchChemicals, fetchChemicalsNeedingReorder, fetchChemicalsExpiringSoon } from '../store/chemicalsSlice';
 import { fetchKits } from '../store/kitsSlice';
-// import { fetchUsers } from '../store/usersSlice'; // Assuming this exists
 import { fetchRegistrationRequests } from '../store/adminSlice';
-<<<<<<< HEAD
-=======
-import CalibrationNotifications from '../components/calibration/CalibrationNotifications';
-import UserCheckoutStatus from '../components/dashboard/UserCheckoutStatus';
-import RecentActivity from '../components/dashboard/RecentActivity';
-import Announcements from '../components/dashboard/Announcements';
-import QuickActions from '../components/dashboard/QuickActions';
-import PastDueTools from '../components/dashboard/PastDueTools';
-import MyKits from '../components/dashboard/MyKits';
-import KitAlertsSummary from '../components/dashboard/KitAlertsSummary';
-import RecentKitActivity from '../components/dashboard/RecentKitActivity';
-import LateOrdersWidget from '../components/dashboard/LateOrdersWidget';
-import MyRequestsWidget from '../components/dashboard/MyRequestsWidget';
-import ReceivedItemsAlertWidget from '../components/dashboard/ReceivedItemsAlertWidget';
-import PendingUserRequests from '../components/admin/PendingUserRequests';
-import PendingUpdateRequestsWidget from '../components/dashboard/PendingUpdateRequestsWidget';
-import '../styles/dashboardThemes.css';
->>>>>>> 866a8362
 
 // Components
 import { StatCard, AnalyticsChart, DistributionChart, QuickLinksGrid } from '../components/dashboard/DashboardWidgets';
 import CalibrationNotifications from '../components/calibration/CalibrationNotifications';
+import ReceivedItemsAlertWidget from '../components/dashboard/ReceivedItemsAlertWidget';
 import GlobalSearch from '../components/common/GlobalSearch';
 
-<<<<<<< HEAD
 // Styles
 import '../styles/dashboardThemes.css';
 import '../styles/ModernDashboard.css';
-=======
-const DASHBOARD_WIDGETS = [
-  {
-    id: 'calibrationNotifications',
-    label: 'Calibration Notifications',
-    defaultColumn: COLUMN_MAIN,
-    component: CalibrationNotifications,
-    isAvailable: () => true,
-  },
-  {
-    id: 'pastDueTools',
-    label: 'Past Due Tools',
-    defaultColumn: COLUMN_MAIN,
-    component: PastDueTools,
-    isAvailable: ({ canViewAdminWidgets }) => canViewAdminWidgets,
-  },
-  {
-    id: 'kitAlerts',
-    label: 'Kit Alerts Summary',
-    defaultColumn: COLUMN_MAIN,
-    component: KitAlertsSummary,
-    isAvailable: () => true,
-  },
-  {
-    id: 'checkoutStatus',
-    label: 'My Checked Out Tools',
-    defaultColumn: COLUMN_MAIN,
-    component: UserCheckoutStatus,
-    isAvailable: () => true,
-  },
-  {
-    id: 'myKits',
-    label: 'My Kits',
-    defaultColumn: COLUMN_MAIN,
-    component: MyKits,
-    isAvailable: () => true,
-  },
-  {
-    id: 'recentKitActivity',
-    label: 'Recent Kit Activity',
-    defaultColumn: COLUMN_MAIN,
-    component: RecentKitActivity,
-    isAvailable: () => true,
-  },
-  {
-    id: 'recentActivity',
-    label: 'Recent Activity',
-    defaultColumn: COLUMN_MAIN,
-    component: RecentActivity,
-    isAvailable: () => true,
-  },
-  {
-    id: 'announcements',
-    label: 'Announcements',
-    defaultColumn: COLUMN_SIDEBAR,
-    component: Announcements,
-    isAvailable: () => true,
-  },
-  {
-    id: 'quickActions',
-    label: 'Quick Actions',
-    defaultColumn: COLUMN_SIDEBAR,
-    component: QuickActions,
-    isAvailable: () => true,
-  },
-  {
-    id: 'lateOrders',
-    label: 'Late Orders',
-    defaultColumn: COLUMN_SIDEBAR,
-    component: LateOrdersWidget,
-    isAvailable: ({ hasOrderPermission }) => hasOrderPermission,
-  },
-  {
-    id: 'myRequests',
-    label: 'My Open Requests',
-    defaultColumn: COLUMN_SIDEBAR,
-    component: MyRequestsWidget,
-    isAvailable: ({ hasRequestPermission }) => hasRequestPermission,
-  },
-  {
-    id: 'receivedItemsAlerts',
-    label: 'Received Items',
-    defaultColumn: COLUMN_MAIN,
-    component: ReceivedItemsAlertWidget,
-    isAvailable: ({ hasRequestPermission }) => hasRequestPermission,
-  },
-  {
-    id: 'pendingUpdateRequests',
-    label: 'Pending Update Requests',
-    defaultColumn: COLUMN_SIDEBAR,
-    component: PendingUpdateRequestsWidget,
-    isAvailable: ({ hasOrderPermission }) => hasOrderPermission,
-  },
-  {
-    id: 'pendingUserRequests',
-    label: 'Pending User Requests',
-    defaultColumn: COLUMN_SIDEBAR,
-    component: PendingUserRequests,
-    isAvailable: ({ isAdmin }) => isAdmin,
-  },
-];
->>>>>>> 866a8362
 
 const UserDashboardPage = () => {
   const dispatch = useDispatch();
@@ -157,6 +36,7 @@
   // Role checks
   const isAdmin = user?.is_admin;
   const isMaterials = user?.department === 'Materials';
+  const hasRequestPermission = Boolean(isAdmin || (user?.permissions || []).includes('page.requests') || (user?.permissions || []).includes('page.orders'));
 
   // Fetch Data
   useEffect(() => {
@@ -166,7 +46,6 @@
     dispatch(fetchChemicalsNeedingReorder());
     dispatch(fetchChemicalsExpiringSoon());
     dispatch(fetchKits());
-    // dispatch(fetchUsers()); // Uncomment if users slice is available and needed
 
     if (isAdmin) {
       dispatch(fetchRegistrationRequests('pending'));
@@ -327,6 +206,13 @@
             <CalibrationNotifications />
           </div>
 
+          {/* Received Items Alert Widget - Only show if user has request permissions */}
+          {hasRequestPermission && (
+            <div className="grid-stats" style={{ gridColumn: 'span 12' }}>
+              <ReceivedItemsAlertWidget />
+            </div>
+          )}
+
         </div>
       </Container>
     </div>
