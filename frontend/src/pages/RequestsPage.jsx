import { useEffect, useMemo, useState } from 'react';
import { useDispatch, useSelector } from 'react-redux';
import {
  Badge,
  Button,
  Card,
  Col,
  Form,
  ListGroup,
  Row,
  Spinner,
  Tabs,
  Tab,
  Alert,
} from 'react-bootstrap';
import { FaClipboardList, FaPaperPlane, FaPlusCircle, FaPaperclip, FaInfoCircle, FaCheckCircle, FaEdit, FaTimes } from 'react-icons/fa';
import { formatDistanceToNow } from 'date-fns';
import { toast } from 'react-toastify';
import { createOrder, fetchOrders, updateOrder } from '../store/ordersSlice';

const ORDER_TYPES = [
  { value: 'tool', label: 'Tool' },
  { value: 'chemical', label: 'Chemical' },
  { value: 'expendable', label: 'Expendable' },
  { value: 'kit', label: 'Kit Component' },
];

const PRIORITIES = [
  { value: 'critical', label: 'Critical' },
  { value: 'high', label: 'High' },
  { value: 'normal', label: 'Normal' },
  { value: 'low', label: 'Low' },
];

const PRIORITY_VARIANTS = {
  critical: 'danger',
  high: 'warning',
  normal: 'secondary',
  low: 'info',
};

const getOrderTypeLabel = (orderType) => {
  const match = ORDER_TYPES.find((option) => option.value === orderType);
  if (match) {
    return match.label;
  }

  if (!orderType) {
    return 'Other';
  }

  return orderType.charAt(0).toUpperCase() + orderType.slice(1);
};

const STATUS_VARIANTS = {
  new: 'secondary',
  awaiting_info: 'warning',
  in_progress: 'info',
  ordered: 'primary',
  shipped: 'info',
  received: 'success',
  cancelled: 'secondary',
};

const formatStatusLabel = (status) => {
  if (!status) {
    return 'Unknown';
  }

  return status
    .replace(/_/g, ' ')
    .split(' ')
    .map((part) => part.charAt(0).toUpperCase() + part.slice(1))
    .join(' ');
};

const INITIAL_FORM_STATE = {
  title: '',
  order_type: 'tool',
  part_number: '',
  quantity: '',
  unit: '',
  priority: 'normal',
  expected_due_date: '',
  description: '',
  notes: '',
};

const RequestsPage = () => {
  const dispatch = useDispatch();
  const { list, loading } = useSelector((state) => state.orders);
  const { user } = useSelector((state) => state.auth);

  const [activeTab, setActiveTab] = useState('submit');
  const [formState, setFormState] = useState(INITIAL_FORM_STATE);
  const [submitting, setSubmitting] = useState(false);
  const [documentationFile, setDocumentationFile] = useState(null);
  const [editingRequest, setEditingRequest] = useState(null);
  const [editFormState, setEditFormState] = useState(null);


  useEffect(() => {
    dispatch(fetchOrders({ sort: 'created', limit: 50 })).catch(() => {});
  }, [dispatch]);

  const myRequests = useMemo(() => {
    if (!user) return [];
    const mine = list.filter((order) => order.requester_id === user.id);
    return mine
      .slice()
      .sort((a, b) => new Date(b.created_at || 0) - new Date(a.created_at || 0));
  }, [list, user]);

  const openRequests = useMemo(
    () => myRequests.filter((order) => !['received', 'cancelled'].includes(order.status)).length,
    [myRequests],
  );

  const completedRequests = useMemo(
    () => myRequests.filter((order) => ['received'].includes(order.status)).length,
    [myRequests],
  );

  const awaitingInfoRequests = useMemo(
    () => myRequests.filter((order) => order.status === 'awaiting_info').length,
    [myRequests],
  );

  const needsAttentionRequests = useMemo(
    () => myRequests.filter((order) => order.needs_more_info),
    [myRequests],
  );

  const handleChange = (event) => {
    const { name, value } = event.target;
    setFormState((previous) => ({ ...previous, [name]: value }));
  };

  const handleFileChange = (event) => {
    const file = event.target.files?.[0] || null;
    setDocumentationFile(file);
  };

  const resetForm = () => {
    setFormState(INITIAL_FORM_STATE);
    setDocumentationFile(null);
  };

  const handleSubmit = async (event) => {
    event.preventDefault();
    if (!formState.title.trim()) {
      toast.error('Please provide a title for your request.');
      return;
    }

    const payload = {
      ...formState,
      requester_id: user?.id,
      quantity: formState.quantity ? Number(formState.quantity) : undefined,
      documentation: documentationFile || undefined,
    };

    if (payload.quantity !== undefined && (Number.isNaN(payload.quantity) || payload.quantity <= 0)) {
      toast.error('Quantity must be a positive number.');
      return;
    }

    setSubmitting(true);
    try {
      await dispatch(createOrder(payload)).unwrap();
      toast.success('Request submitted successfully.');
      resetForm();
      dispatch(fetchOrders({ sort: 'created', limit: 50 })).catch(() => {});
    } catch (error) {
      toast.error(error.message || 'Unable to submit request.');
    } finally {
      setSubmitting(false);
    }
  };

  const handleEditRequest = (request) => {
    setEditingRequest(request.id);
    setEditFormState({
      description: request.description || '',
      notes: request.notes || '',
    });
  };

  const handleEditFormChange = (e) => {
    const { name, value } = e.target;
    setEditFormState((prev) => ({ ...prev, [name]: value }));
  };

  const handleSaveEdit = async (requestId) => {
    try {
      await dispatch(updateOrder({
        orderId: requestId,
        orderData: editFormState,
      })).unwrap();
      toast.success('Request updated successfully.');
      setEditingRequest(null);
      setEditFormState(null);
      dispatch(fetchOrders({ sort: 'created', limit: 50 })).catch(() => {});
    } catch (error) {
      toast.error(error.message || 'Failed to update request.');
    }
  };

  const handleCancelEdit = () => {
    setEditingRequest(null);
    setEditFormState(null);
  };

  const handleResolveNeedsInfo = async (requestId) => {
    try {
      await dispatch(updateOrder({
        orderId: requestId,
        orderData: { needs_more_info: false },
      })).unwrap();
      toast.success('Request marked as resolved.');
      dispatch(fetchOrders({ sort: 'created', limit: 50 })).catch(() => {});
    } catch (error) {
      toast.error(error.message || 'Failed to update request.');
    }
  };

  const handleCancelRequest = async (requestId) => {
    if (!window.confirm('Are you sure you want to cancel this request?')) {
      return;
    }
    try {
      await dispatch(updateOrder({
        orderId: requestId,
        orderData: { status: 'cancelled' },
      })).unwrap();
      toast.success('Request cancelled successfully.');
      dispatch(fetchOrders({ sort: 'created', limit: 50 })).catch(() => {});
    } catch (error) {
      toast.error(error.message || 'Failed to cancel request.');
    }
  };

  return (
    <div className="requests-page">
      <div className="d-flex align-items-center justify-content-between mb-4">
        <div>
          <h1 className="mb-1 d-flex align-items-center gap-2">
            <FaClipboardList />
            Procurement Requests
          </h1>
          <p className="text-muted mb-0">
            Submit requests for tools, chemicals, expendables, or other materials that need to be ordered.
          </p>
        </div>
      </div>

      <Row className="g-4 mb-4">
        <Col md={3}>
          <Card className="h-100 shadow-sm">
            <Card.Body>
              <div className="d-flex align-items-center gap-3 mb-3">
                <FaPlusCircle className="text-primary" size={28} />
                <div>
                  <h5 className="mb-0">Open Requests</h5>
                  <small className="text-muted">Awaiting processing or fulfillment</small>
                </div>
              </div>
              <h2 className="display-6 fw-bold mb-0">{openRequests}</h2>
            </Card.Body>
          </Card>
        </Col>
        <Col md={3}>
          <Card className="h-100 shadow-sm border-warning" style={{ cursor: 'pointer' }} onClick={() => setActiveTab('attention')}>
            <Card.Body>
              <div className="d-flex align-items-center gap-3 mb-3">
                <FaInfoCircle className="text-warning" size={28} />
                <div>
                  <h5 className="mb-0">Needs Attention</h5>
                  <small className="text-muted">Requests needing more info</small>
                </div>
              </div>
              <h2 className="display-6 fw-bold mb-0 text-warning">{needsAttentionRequests.length}</h2>
            </Card.Body>
          </Card>
        </Col>
        <Col md={3}>
          <Card className="h-100 shadow-sm">
            <Card.Body>
              <div className="d-flex align-items-center gap-3 mb-3">
                <FaPaperPlane className="text-info" size={28} />
                <div>
                  <h5 className="mb-0">Awaiting Info</h5>
                  <small className="text-muted">Requests awaiting status update</small>
                </div>
              </div>
              <h2 className="display-6 fw-bold mb-0">{awaitingInfoRequests}</h2>
            </Card.Body>
          </Card>
        </Col>
        <Col md={3}>
          <Card className="h-100 shadow-sm">
            <Card.Body>
              <div className="d-flex align-items-center gap-3 mb-3">
                <FaClipboardList className="text-success" size={28} />
                <div>
                  <h5 className="mb-0">Completed</h5>
                  <small className="text-muted">Delivered or picked up</small>
                </div>
              </div>
              <h2 className="display-6 fw-bold mb-0">{completedRequests}</h2>
            </Card.Body>
          </Card>
        </Col>
      </Row>

<<<<<<< HEAD
      <Row className="g-4">
        <Col lg={6}>
          <Card className="shadow-sm">
            <Card.Header>
              <h5 className="mb-0">Submit a Request</h5>
            </Card.Header>
            <Card.Body>
=======
      <Card>
        <Card.Body>
          <Tabs activeKey={activeTab} onSelect={(k) => setActiveTab(k)} className="mb-3">
            {/* Submit Request Tab */}
            <Tab eventKey="submit" title="Submit Request">
              <Row className="g-4">
                <Col lg={8} className="mx-auto">
>>>>>>> f38ef018
              <Form onSubmit={handleSubmit}>
                <Form.Group className="mb-3">
                  <Form.Label>Title <span className="text-danger">*</span></Form.Label>
                  <Form.Control
                    type="text"
                    name="title"
                    value={formState.title}
                    onChange={handleChange}
                    placeholder="What do you need to order?"
                    required
                  />
                </Form.Group>

                <Row className="g-3">
                  <Col md={6}>
                    <Form.Group>
                      <Form.Label>Order Type</Form.Label>
                      <Form.Select name="order_type" value={formState.order_type} onChange={handleChange}>
                        {ORDER_TYPES.map((option) => (
                          <option key={option.value} value={option.value}>
                            {option.label}
                          </option>
                        ))}
                      </Form.Select>
                    </Form.Group>
                  </Col>
                  <Col md={6}>
                    <Form.Group>
                      <Form.Label>Priority</Form.Label>
                      <Form.Select name="priority" value={formState.priority} onChange={handleChange}>
                        {PRIORITIES.map((option) => (
                          <option key={option.value} value={option.value}>
                            {option.label}
                          </option>
                        ))}
                      </Form.Select>
                    </Form.Group>
                  </Col>
                </Row>

                <Row className="g-3 mt-1">
                  <Col md={6}>
                    <Form.Group>
                      <Form.Label>Part Number</Form.Label>
                      <Form.Control
                        type="text"
                        name="part_number"
                        value={formState.part_number}
                        onChange={handleChange}
                        placeholder="Optional reference number"
                      />
                    </Form.Group>
                  </Col>
                  <Col md={3}>
                    <Form.Group>
                      <Form.Label>Quantity</Form.Label>
                      <Form.Control
                        type="number"
                        min="1"
                        name="quantity"
                        value={formState.quantity}
                        onChange={handleChange}
                        placeholder="e.g. 5"
                      />
                    </Form.Group>
                  </Col>
                  <Col md={3}>
                    <Form.Group>
                      <Form.Label>Unit</Form.Label>
                      <Form.Control
                        type="text"
                        name="unit"
                        value={formState.unit}
                        onChange={handleChange}
                        placeholder="Each, case, etc."
                      />
                    </Form.Group>
                  </Col>
                </Row>

                <Row className="g-3 mt-1">
                  <Col md={6}>
                    <Form.Group>
                      <Form.Label>Needed By</Form.Label>
                      <Form.Control
                        type="date"
                        name="expected_due_date"
                        value={formState.expected_due_date}
                        onChange={handleChange}
                      />
                    </Form.Group>
                  </Col>
                </Row>

                <Form.Group className="mb-3 mt-3">
                  <Form.Label>Description</Form.Label>
                  <Form.Control
                    as="textarea"
                    rows={3}
                    name="description"
                    value={formState.description}
                    onChange={handleChange}
                    placeholder="Include details such as size, material, or specifications."
                  />
                </Form.Group>

                <Form.Group className="mb-4">
                  <Form.Label>Justification / Additional Notes</Form.Label>
                  <Form.Control
                    as="textarea"
                    rows={2}
                    name="notes"
                    value={formState.notes}
                    onChange={handleChange}
                    placeholder="Share why this item is needed or any special instructions."
                  />
                </Form.Group>

                <Form.Group className="mb-4">
                  <Form.Label className="d-flex align-items-center gap-2">
                    <FaPaperclip />
                    <span>Supporting Documentation</span>
                  </Form.Label>
                  <Form.Control
                    type="file"
                    onChange={handleFileChange}
                    accept=".pdf,.doc,.docx,.xls,.xlsx,.csv,.png,.jpg,.jpeg,.gif,.bmp,.txt,.rtf,.zip,.7z,.tar,.gz"
                  />
                  <Form.Text className="text-muted">
                    Not required, but highly recommended. Attach quotes, spec sheets, drawings, or approval emails to
                    help purchasing process your request faster.
                  </Form.Text>
                  {documentationFile && (
                    <div className="mt-2 small text-muted">
                      Selected file: <strong>{documentationFile.name}</strong>
                    </div>
                  )}
                </Form.Group>


                <div className="d-flex justify-content-end">
                  <Button type="submit" variant="primary" disabled={submitting}>
                    {submitting ? (
                      <>
                        <Spinner as="span" animation="border" size="sm" role="status" className="me-2" />
                        Submitting...
                      </>
                    ) : (
                      <>
                        <FaPaperPlane className="me-2" />
                        Submit Request
                      </>
                    )}
                  </Button>
                </div>
              </Form>
                </Col>
              </Row>
            </Tab>

            {/* My Requests Tab */}
            <Tab eventKey="requests" title={`My Requests (${myRequests.length})`}>
              {loading ? (
                <div className="text-center py-5">
                  <Spinner animation="border" />
                </div>
              ) : myRequests.length === 0 ? (
                <div className="text-center py-5 text-muted">
                  <p className="mb-1">No requests yet.</p>
                  <small>Submit your first request using the Submit Request tab.</small>
                </div>
              ) : (
                <ListGroup variant="flush" className="requests-list">
                  {myRequests.map((order) => (
                    <ListGroup.Item key={order.id} className="py-3">
                      {order.needs_more_info && (
                        <Alert variant="warning" className="mb-2">
                          <FaInfoCircle className="me-2" />
                          <strong>Attention Required:</strong> This request needs more information.
                        </Alert>
                      )}
                      <div className="d-flex flex-column flex-lg-row justify-content-between align-items-lg-start gap-3">
                        <div className="flex-grow-1">
                          <h6 className="mb-1">{order.title}</h6>
                          <div className="text-muted small">
                            Requested {order.created_at ? formatDistanceToNow(new Date(order.created_at), { addSuffix: true }) : 'N/A'}
                          </div>
                          {order.part_number && (
                            <div className="text-muted small">Part #: {order.part_number}</div>
                          )}
                          {order.expected_due_date && (
                            <div className="text-muted small">
                              Needed by {new Date(order.expected_due_date).toLocaleDateString()}
                            </div>
                          )}
                          {order.quantity && (
                            <div className="text-muted small">
                              Quantity: {order.quantity}
                              {order.unit ? ` ${order.unit}` : ''}
                            </div>
                          )}
                          {editingRequest === order.id ? (
                            <div className="mt-3">
                              <Form.Group className="mb-2">
                                <Form.Label>Description</Form.Label>
                                <Form.Control
                                  as="textarea"
                                  rows={2}
                                  name="description"
                                  value={editFormState.description}
                                  onChange={handleEditFormChange}
                                />
                              </Form.Group>
                              <Form.Group className="mb-2">
                                <Form.Label>Notes</Form.Label>
                                <Form.Control
                                  as="textarea"
                                  rows={2}
                                  name="notes"
                                  value={editFormState.notes}
                                  onChange={handleEditFormChange}
                                />
                              </Form.Group>
                              <div className="d-flex gap-2">
                                <Button size="sm" variant="primary" onClick={() => handleSaveEdit(order.id)}>
                                  <FaCheckCircle className="me-1" />
                                  Save
                                </Button>
                                <Button size="sm" variant="secondary" onClick={handleCancelEdit}>
                                  Cancel
                                </Button>
                              </div>
                            </div>
                          ) : (
                            <>
                              {order.description && (
                                <div className="mt-2 small">
                                  <strong>Description:</strong> {order.description}
                                </div>
                              )}
                              {order.notes && (
                                <div className="mt-1 small">
                                  <strong>Notes:</strong> {order.notes}
                                </div>
                              )}
                            </>
                          )}
                        </div>
                        <div className="d-flex flex-column gap-2 align-items-end">
                          <div className="d-flex flex-wrap gap-2">
                            <Badge bg="light" text="dark">
                              Type: {getOrderTypeLabel(order.order_type)}
                            </Badge>
                            <Badge bg={PRIORITY_VARIANTS[order.priority] || 'secondary'}>
                              Priority: {PRIORITIES.find((item) => item.value === order.priority)?.label || order.priority}
                            </Badge>
                            <Badge bg={STATUS_VARIANTS[order.status] || 'secondary'}>
                              Status: {formatStatusLabel(order.status)}
                            </Badge>
                          </div>
                          {order.status !== 'cancelled' && order.status !== 'received' && editingRequest !== order.id && (
                            <div className="d-flex gap-2 flex-wrap">
                              <Button size="sm" variant="outline-primary" onClick={() => handleEditRequest(order)}>
                                <FaEdit className="me-1" />
                                Edit
                              </Button>
                              <Button size="sm" variant="outline-danger" onClick={() => handleCancelRequest(order.id)}>
                                <FaTimes className="me-1" />
                                Cancel
                              </Button>
                            </div>
                          )}
                        </div>
                      </div>
                    </ListGroup.Item>
                  ))}
                </ListGroup>
              )}
            </Tab>

            {/* Needs Attention Tab */}
            <Tab eventKey="attention" title={
              <>
                Needs Attention
                {needsAttentionRequests.length > 0 && (
                  <Badge bg="warning" className="ms-2">{needsAttentionRequests.length}</Badge>
                )}
              </>
            }>
              {needsAttentionRequests.length === 0 ? (
                <div className="text-center py-5 text-muted">
                  <FaCheckCircle size={48} className="text-success mb-3" />
                  <p className="mb-1">All caught up!</p>
                  <small>No requests need attention at the moment.</small>
                </div>
              ) : (
                <>
                  <Alert variant="info" className="mb-3">
                    <FaInfoCircle className="me-2" />
                    The following requests need more information. Please provide additional details or clarification.
                  </Alert>
                  <ListGroup variant="flush">
                    {needsAttentionRequests.map((order) => (
                      <ListGroup.Item key={order.id} className="py-3">
                        <div className="d-flex flex-column gap-3">
                          <div className="d-flex justify-content-between align-items-start">
                            <div className="flex-grow-1">
                              <h6 className="mb-1">{order.title}</h6>
                              <div className="text-muted small">
                                Requested {order.created_at ? formatDistanceToNow(new Date(order.created_at), { addSuffix: true }) : 'N/A'}
                              </div>
                              {order.part_number && (
                                <div className="text-muted small">Part #: {order.part_number}</div>
                              )}
                              {editingRequest === order.id ? (
                                <div className="mt-3">
                                  <Form.Group className="mb-2">
                                    <Form.Label>Description</Form.Label>
                                    <Form.Control
                                      as="textarea"
                                      rows={3}
                                      name="description"
                                      value={editFormState.description}
                                      onChange={handleEditFormChange}
                                      placeholder="Add more details about what you need..."
                                    />
                                  </Form.Group>
                                  <Form.Group className="mb-3">
                                    <Form.Label>Notes</Form.Label>
                                    <Form.Control
                                      as="textarea"
                                      rows={2}
                                      name="notes"
                                      value={editFormState.notes}
                                      onChange={handleEditFormChange}
                                      placeholder="Add any additional notes or clarifications..."
                                    />
                                  </Form.Group>
                                  <div className="d-flex gap-2">
                                    <Button size="sm" variant="success" onClick={() => handleSaveEdit(order.id)}>
                                      <FaCheckCircle className="me-1" />
                                      Save & Mark Resolved
                                    </Button>
                                    <Button size="sm" variant="secondary" onClick={handleCancelEdit}>
                                      Cancel
                                    </Button>
                                  </div>
                                </div>
                              ) : (
                                <>
                                  {order.description && (
                                    <div className="mt-2 small">
                                      <strong>Description:</strong> {order.description}
                                    </div>
                                  )}
                                  {order.notes && (
                                    <div className="mt-1 small">
                                      <strong>Notes:</strong> {order.notes}
                                    </div>
                                  )}
                                </>
                              )}
                            </div>
                            <div className="d-flex flex-wrap gap-2">
                              <Badge bg={PRIORITY_VARIANTS[order.priority] || 'secondary'}>
                                {PRIORITIES.find((item) => item.value === order.priority)?.label || order.priority}
                              </Badge>
                              <Badge bg={STATUS_VARIANTS[order.status] || 'secondary'}>
                                {formatStatusLabel(order.status)}
                              </Badge>
                            </div>
                          </div>
                          {editingRequest !== order.id && (
                            <div className="d-flex gap-2">
                              <Button size="sm" variant="primary" onClick={() => handleEditRequest(order)}>
                                <FaEdit className="me-1" />
                                Add Information
                              </Button>
                              <Button size="sm" variant="outline-success" onClick={() => handleResolveNeedsInfo(order.id)}>
                                <FaCheckCircle className="me-1" />
                                Mark as Resolved
                              </Button>
                            </div>
                          )}
                        </div>
                      </ListGroup.Item>
                    ))}
                  </ListGroup>
                </>
              )}
            </Tab>
          </Tabs>
        </Card.Body>
      </Card>
    </div>
  );
};

export default RequestsPage;<|MERGE_RESOLUTION|>--- conflicted
+++ resolved
@@ -313,15 +313,6 @@
         </Col>
       </Row>
 
-<<<<<<< HEAD
-      <Row className="g-4">
-        <Col lg={6}>
-          <Card className="shadow-sm">
-            <Card.Header>
-              <h5 className="mb-0">Submit a Request</h5>
-            </Card.Header>
-            <Card.Body>
-=======
       <Card>
         <Card.Body>
           <Tabs activeKey={activeTab} onSelect={(k) => setActiveTab(k)} className="mb-3">
@@ -329,7 +320,6 @@
             <Tab eventKey="submit" title="Submit Request">
               <Row className="g-4">
                 <Col lg={8} className="mx-auto">
->>>>>>> f38ef018
               <Form onSubmit={handleSubmit}>
                 <Form.Group className="mb-3">
                   <Form.Label>Title <span className="text-danger">*</span></Form.Label>
