--- conflicted
+++ resolved
@@ -180,7 +180,7 @@
             <Route path="/requests" element={
               <PermissionRoute permission="page.requests">
                 <MainLayout>
-                  <RequestsPage />
+                  <RequestsPageNew />
                 </MainLayout>
               </PermissionRoute>
             } />
@@ -188,11 +188,7 @@
             <Route path="/tools" element={
               <PermissionRoute permission="page.tools">
                 <MainLayout>
-<<<<<<< HEAD
                   <ToolsManagementNew />
-=======
-                  <RequestsPageNew />
->>>>>>> 487b39f7
                 </MainLayout>
               </PermissionRoute>
             } />
