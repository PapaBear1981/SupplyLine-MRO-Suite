--- conflicted
+++ resolved
@@ -17,11 +17,8 @@
 import kitMessagesReducer from './kitMessagesSlice';
 import departmentsReducer from './departmentsSlice';
 import securityReducer from './securitySlice';
-<<<<<<< HEAD
 import messagingReducer from './messagingSlice';
-=======
 import ordersReducer from './ordersSlice';
->>>>>>> 1399fdc9
 
 export const store = configureStore({
   reducer: {
@@ -43,11 +40,8 @@
     kitMessages: kitMessagesReducer,
     departments: departmentsReducer,
     security: securityReducer,
-<<<<<<< HEAD
     messaging: messagingReducer,
-=======
     orders: ordersReducer,
->>>>>>> 1399fdc9
   },
   middleware: (getDefaultMiddleware) =>
     getDefaultMiddleware({
