--- conflicted
+++ resolved
@@ -123,7 +123,6 @@
             {!sidebarCollapsed && <span>Dashboard</span>}
           </Nav.Link>
 
-<<<<<<< HEAD
           {/* Show navigation links based on page permissions */}
           {user && (
             <>
@@ -137,15 +136,17 @@
                   {!sidebarCollapsed && <span>Tools</span>}
                 </Nav.Link>
               )}
-=======
-                  {hasPermission(user, 'page.orders') && (
-                    <Nav.Link as={Link} to="/orders" className="interactive-link">Orders</Nav.Link>
-                  )}
-
-                  {hasPermission(user, 'page.checkouts') && (
-                    <Nav.Link as={Link} to="/checkouts" className="interactive-link">Checkouts</Nav.Link>
-                  )}
->>>>>>> 1399fdc9
+
+              {hasPermission(user, 'page.orders') && (
+                <Nav.Link
+                  as={Link}
+                  to="/orders"
+                  className={location.pathname === '/orders' ? 'active' : ''}
+                >
+                  <i className="bi bi-cart"></i>
+                  {!sidebarCollapsed && <span>Orders</span>}
+                </Nav.Link>
+              )}
 
               {hasPermission(user, 'page.checkouts') && (
                 <Nav.Link
