import { useEffect, useRef, useState } from 'react';
import { useDispatch, useSelector } from 'react-redux';
<<<<<<< HEAD
import { Container, Nav, Button, OverlayTrigger, Tooltip } from 'react-bootstrap';
import { Link, useLocation } from 'react-router-dom';
import { FaTools, FaBars, FaTimes } from 'react-icons/fa';
=======
import { Container, Navbar, Nav, Button, OverlayTrigger, Tooltip, Spinner } from 'react-bootstrap';
import { Link, useLocation } from 'react-router-dom';
import { FaTools } from 'react-icons/fa';
>>>>>>> 8d9d2927
import ProfileModal from '../profile/ProfileModal';
import { APP_VERSION } from '../../utils/version';
import { useHelp } from '../../context/HelpContext';
import TourGuide from './TourGuide';
import { hasPermission } from '../auth/ProtectedRoute';
import { fetchSecuritySettings } from '../../store/securitySlice';
import useInactivityLogout from '../../hooks/useInactivityLogout';
import './MainLayout.css';

const MainLayout = ({ children }) => {
  const dispatch = useDispatch();
  const location = useLocation();
  const { user, isAuthenticated } = useSelector((state) => state.auth);
  const { theme } = useSelector((state) => state.theme);
  const { hasLoaded: securityLoaded, loading: securityLoading } = useSelector((state) => state.security);
  const { showHelp, showTooltips, setShowHelp } = useHelp();
  const [showProfileModal, setShowProfileModal] = useState(false);
  const [showTour, setShowTour] = useState(false);
<<<<<<< HEAD
  const [sidebarCollapsed, setSidebarCollapsed] = useState(false);
=======
  const location = useLocation();
  const [transitionStage, setTransitionStage] = useState('idle');
  const [isRouteLoading, setIsRouteLoading] = useState(false);
  const transitionTimers = useRef({ exit: null, enter: null });
  const initialRenderRef = useRef(true);
>>>>>>> 8d9d2927

  useInactivityLogout();

  useEffect(() => {
    if (isAuthenticated && !securityLoaded && !securityLoading) {
      dispatch(fetchSecuritySettings());
    }
  }, [dispatch, isAuthenticated, securityLoaded, securityLoading]);

<<<<<<< HEAD
  const toggleSidebar = () => {
    setSidebarCollapsed(!sidebarCollapsed);
  };

  return (
    <div className="main-layout">
      {/* Sidebar */}
      <div className={`sidebar ${sidebarCollapsed ? 'collapsed' : ''}`}>
        {/* Sidebar Header with Logo and Toggle */}
        <div className="sidebar-header">
          <Button
            variant="link"
            className="sidebar-toggle-btn"
            onClick={toggleSidebar}
            aria-label="Toggle sidebar"
          >
            {sidebarCollapsed ? <FaBars size={20} /> : <FaTimes size={20} />}
          </Button>
          {!sidebarCollapsed && (
            <Link to="/" className="sidebar-brand">
              <FaTools className="me-2" />
              <span>SupplyLine MRO</span>
            </Link>
          )}
        </div>

        {/* Sidebar User Section */}
        {isAuthenticated && (
          <div className="sidebar-user-section">
            <Button
              variant="link"
              className="sidebar-user-btn w-100"
              onClick={() => setShowProfileModal(true)}
              data-testid="user-menu"
            >
              {user?.avatar ? (
                <img
                  src={user.avatar}
                  alt="User Avatar"
                  className="sidebar-avatar"
                  style={{ objectFit: 'cover' }}
                />
              ) : (
                <div className="sidebar-avatar bg-primary text-white">
                  {user?.name?.charAt(0) || 'U'}
=======
  useEffect(() => {
    if (initialRenderRef.current) {
      initialRenderRef.current = false;
      setTransitionStage('idle');
      return;
    }

    if (transitionTimers.current.exit) {
      clearTimeout(transitionTimers.current.exit);
    }

    if (transitionTimers.current.enter) {
      clearTimeout(transitionTimers.current.enter);
    }

    setIsRouteLoading(true);
    setTransitionStage('exiting');

    transitionTimers.current.exit = setTimeout(() => {
      setTransitionStage('entering');
      transitionTimers.current.enter = setTimeout(() => {
        setTransitionStage('idle');
        setIsRouteLoading(false);
        transitionTimers.current.enter = null;
      }, 320);
      transitionTimers.current.exit = null;
    }, 120);

    return () => {
      if (transitionTimers.current.exit) {
        clearTimeout(transitionTimers.current.exit);
        transitionTimers.current.exit = null;
      }
      if (transitionTimers.current.enter) {
        clearTimeout(transitionTimers.current.enter);
        transitionTimers.current.enter = null;
      }
    };
  }, [location.pathname]);

  useEffect(() => () => {
    if (transitionTimers.current.exit) {
      clearTimeout(transitionTimers.current.exit);
    }
    if (transitionTimers.current.enter) {
      clearTimeout(transitionTimers.current.enter);
    }
  }, []);

  const transitionClassName = `page-transition page-transition--${transitionStage}`;

  return (
    <div className="d-flex flex-column min-vh-100">
      <Navbar bg="dark" variant="dark" expand="lg" className="mb-4">
        <Container fluid>
          <Navbar.Brand as={Link} to="/" className="d-flex align-items-center">
            <FaTools className="me-2" />
            SupplyLine MRO Suite
          </Navbar.Brand>
          <Navbar.Toggle aria-controls="basic-navbar-nav" data-testid="mobile-menu-toggle" />
          <Navbar.Collapse id="basic-navbar-nav" data-testid="mobile-menu">
            <Nav className="me-auto">
              {/* Dashboard is always visible to authenticated users */}
              <Nav.Link as={Link} to="/dashboard" className="interactive-link">Dashboard</Nav.Link>

              {/* Show navigation links based on page permissions */}
              {user && (
                <>
                  {hasPermission(user, 'page.tools') && (
                    <Nav.Link as={Link} to="/tools" className="interactive-link">Tools</Nav.Link>
                  )}

                  {hasPermission(user, 'page.checkouts') && (
                    <Nav.Link as={Link} to="/checkouts" className="interactive-link">Checkouts</Nav.Link>
                  )}

                  {hasPermission(user, 'page.kits') && (
                    <Nav.Link as={Link} to="/kits" className="interactive-link">Kits</Nav.Link>
                  )}

                  {hasPermission(user, 'page.chemicals') && (
                    <Nav.Link as={Link} to="/chemicals" className="interactive-link">Chemicals</Nav.Link>
                  )}

                  {hasPermission(user, 'page.calibrations') && (
                    <Nav.Link as={Link} to="/calibrations" className="interactive-link">Calibrations</Nav.Link>
                  )}

                  {hasPermission(user, 'page.warehouses') && (
                    <Nav.Link as={Link} to="/warehouses" className="interactive-link">Warehouses</Nav.Link>
                  )}

                  {hasPermission(user, 'page.reports') && (
                    <Nav.Link as={Link} to="/reports" className="interactive-link">Reports</Nav.Link>
                  )}

                  {/* Item History Lookup - Available to all authenticated users */}
                  <Nav.Link as={Link} to="/history" className="interactive-link">History</Nav.Link>

                  {/* CYCLE COUNT NAVIGATION - TEMPORARILY DISABLED */}
                  {/* ============================================== */}
                  {/* The "Cycle Counts" navigation menu item has been disabled due to GitHub Issue #366 */}
                  {/* */}
                  {/* REASON FOR DISABLING: */}
                  {/* - Cycle count system is completely non-functional */}
                  {/* - Backend API endpoints return "Resource not found" errors */}
                  {/* - Clicking this link leads to error pages that confuse users */}
                  {/* - Production stability requires hiding broken functionality */}
                  {/* */}
                  {/* WHAT THIS NAVIGATION ITEM DID: */}
                  {/* - Linked to /cycle-counts route (main cycle count dashboard) */}
                  {/* - Provided access to inventory cycle counting operations */}
                  {/* - Allowed users to schedule, execute, and review cycle counts */}
                  {/* */}
                  {/* TO RE-ENABLE: */}
                  {/* 1. Uncomment the Nav.Link below */}
                  {/* 2. Ensure cycle count routes are enabled in App.jsx */}
                  {/* 3. Verify backend cycle count routes work (backend/routes.py) */}
                  {/* 4. Test that all cycle count functionality works end-to-end */}
                  {/* */}
                  {/* DISABLED DATE: 2025-06-22 */}
                  {/* GITHUB ISSUE: #366 */}
                  {/* <Nav.Link as={Link} to="/cycle-counts">Cycle Counts</Nav.Link> */}

                  {/* Only show Admin Dashboard to users with permission */}
                  {hasPermission(user, 'page.admin_dashboard') && (
                    <Nav.Link as={Link} to="/admin/dashboard" className="interactive-link">Admin Dashboard</Nav.Link>
                  )}
                </>
              )}

            </Nav>
            <Nav>
              {/* Help Button */}
              {isAuthenticated && (
                <div className="d-flex me-3">
                  <OverlayTrigger
                    placement="bottom"
                    overlay={<Tooltip id="tooltip-help">Toggle help features</Tooltip>}
                    trigger={showTooltips ? ['hover', 'focus'] : []}
                  >
                    <Button
                      variant={showHelp ? "info" : "outline-info"}
                      className="me-2 interactive-button"
                      onClick={() => setShowHelp(!showHelp)}
                      aria-label={showHelp ? "Hide help features" : "Show help features"}
                    >
                      <i className="bi bi-question-circle"></i>
                    </Button>
                  </OverlayTrigger>
                  <OverlayTrigger
                    placement="bottom"
                    overlay={<Tooltip id="tooltip-tour">Start guided tour</Tooltip>}
                    trigger={showTooltips ? ['hover', 'focus'] : []}
                  >
                    <Button
                      variant="outline-info"
                      className="interactive-button"
                      onClick={() => setShowTour(true)}
                      aria-label="Start guided tour"
                    >
                      <i className="bi bi-info-circle"></i>
                    </Button>
                  </OverlayTrigger>
>>>>>>> 8d9d2927
                </div>
              )}
              {!sidebarCollapsed && (
                <span className="sidebar-user-name">{user?.name || 'User'}</span>
              )}
            </Button>
          </div>
        )}

<<<<<<< HEAD
        {/* Sidebar Help Buttons */}
        {isAuthenticated && (
          <div className="sidebar-help-section">
            <OverlayTrigger
              placement="right"
              overlay={<Tooltip id="tooltip-help">Toggle help features</Tooltip>}
              trigger={showTooltips ? ['hover', 'focus'] : []}
            >
              <Button
                variant={showHelp ? "info" : "outline-info"}
                size="sm"
                className="sidebar-help-btn"
                onClick={() => setShowHelp(!showHelp)}
                aria-label={showHelp ? "Hide help features" : "Show help features"}
              >
                <i className="bi bi-question-circle"></i>
                {!sidebarCollapsed && <span className="ms-2">Help</span>}
              </Button>
            </OverlayTrigger>
            <OverlayTrigger
              placement="right"
              overlay={<Tooltip id="tooltip-tour">Start guided tour</Tooltip>}
              trigger={showTooltips ? ['hover', 'focus'] : []}
            >
              <Button
                variant="outline-info"
                size="sm"
                className="sidebar-help-btn"
                onClick={() => setShowTour(true)}
                aria-label="Start guided tour"
              >
                <i className="bi bi-info-circle"></i>
                {!sidebarCollapsed && <span className="ms-2">Tour</span>}
              </Button>
            </OverlayTrigger>
          </div>
        )}

        {/* Sidebar Navigation */}
        <Nav className="flex-column sidebar-nav">
          {/* Dashboard is always visible to authenticated users */}
          <Nav.Link
            as={Link}
            to="/dashboard"
            className={location.pathname === '/dashboard' ? 'active' : ''}
          >
            <i className="bi bi-speedometer2"></i>
            {!sidebarCollapsed && <span>Dashboard</span>}
          </Nav.Link>

          {/* Show navigation links based on page permissions */}
          {user && (
            <>
              {hasPermission(user, 'page.tools') && (
                <Nav.Link
                  as={Link}
                  to="/tools"
                  className={location.pathname === '/tools' ? 'active' : ''}
                >
                  <i className="bi bi-tools"></i>
                  {!sidebarCollapsed && <span>Tools</span>}
                </Nav.Link>
=======
              {isAuthenticated ? (
                <Button
                  variant="outline-light"
                  className="d-flex align-items-center interactive-button"
                  onClick={() => setShowProfileModal(true)}
                  data-testid="user-menu"
                >
                  <span className="me-2">{user?.name || 'User'}</span>
                  {user?.avatar ? (
                    <img
                      src={user.avatar}
                      alt="User Avatar"
                      className="avatar-circle-sm"
                      style={{ objectFit: 'cover' }}
                    />
                  ) : (
                    <div className="avatar-circle-sm bg-primary text-white">
                      {user?.name?.charAt(0) || 'U'}
                    </div>
                  )}
                </Button>
              ) : (
                <>
                  <Button variant="outline-light" className="me-2 interactive-button" as={Link} to="/login">
                    Login
                  </Button>
                  <Button variant="light" className="interactive-button" as={Link} to="/register">
                    Register
                  </Button>
                </>
>>>>>>> 8d9d2927
              )}

<<<<<<< HEAD
              {hasPermission(user, 'page.checkouts') && (
                <Nav.Link
                  as={Link}
                  to="/checkouts"
                  className={location.pathname === '/checkouts' ? 'active' : ''}
                >
                  <i className="bi bi-box-arrow-right"></i>
                  {!sidebarCollapsed && <span>Checkouts</span>}
                </Nav.Link>
              )}
=======
      <Container fluid className="flex-grow-1 mb-4 px-4 position-relative">
        <div key={location.pathname} className={transitionClassName}>
          {children}
        </div>
      </Container>
>>>>>>> 8d9d2927

              {hasPermission(user, 'page.kits') && (
                <Nav.Link
                  as={Link}
                  to="/kits"
                  className={location.pathname === '/kits' ? 'active' : ''}
                >
                  <i className="bi bi-briefcase"></i>
                  {!sidebarCollapsed && <span>Kits</span>}
                </Nav.Link>
              )}

              {hasPermission(user, 'page.chemicals') && (
                <Nav.Link
                  as={Link}
                  to="/chemicals"
                  className={location.pathname === '/chemicals' ? 'active' : ''}
                >
                  <i className="bi bi-droplet"></i>
                  {!sidebarCollapsed && <span>Chemicals</span>}
                </Nav.Link>
              )}

              {hasPermission(user, 'page.calibrations') && (
                <Nav.Link
                  as={Link}
                  to="/calibrations"
                  className={location.pathname === '/calibrations' ? 'active' : ''}
                >
                  <i className="bi bi-sliders"></i>
                  {!sidebarCollapsed && <span>Calibrations</span>}
                </Nav.Link>
              )}

              {hasPermission(user, 'page.warehouses') && (
                <Nav.Link
                  as={Link}
                  to="/warehouses"
                  className={location.pathname === '/warehouses' ? 'active' : ''}
                >
                  <i className="bi bi-building"></i>
                  {!sidebarCollapsed && <span>Warehouses</span>}
                </Nav.Link>
              )}

              {hasPermission(user, 'page.reports') && (
                <Nav.Link
                  as={Link}
                  to="/reports"
                  className={location.pathname === '/reports' ? 'active' : ''}
                >
                  <i className="bi bi-file-earmark-text"></i>
                  {!sidebarCollapsed && <span>Reports</span>}
                </Nav.Link>
              )}

              {/* Item History Lookup - Available to all authenticated users */}
              <Nav.Link
                as={Link}
                to="/history"
                className={location.pathname === '/history' ? 'active' : ''}
              >
                <i className="bi bi-clock-history"></i>
                {!sidebarCollapsed && <span>History</span>}
              </Nav.Link>

              {/* CYCLE COUNT NAVIGATION - TEMPORARILY DISABLED */}
              {/* ============================================== */}
              {/* The "Cycle Counts" navigation menu item has been disabled due to GitHub Issue #366 */}
              {/* */}
              {/* REASON FOR DISABLING: */}
              {/* - Cycle count system is completely non-functional */}
              {/* - Backend API endpoints return "Resource not found" errors */}
              {/* - Clicking this link leads to error pages that confuse users */}
              {/* - Production stability requires hiding broken functionality */}
              {/* */}
              {/* WHAT THIS NAVIGATION ITEM DID: */}
              {/* - Linked to /cycle-counts route (main cycle count dashboard) */}
              {/* - Provided access to inventory cycle counting operations */}
              {/* - Allowed users to schedule, execute, and review cycle counts */}
              {/* */}
              {/* TO RE-ENABLE: */}
              {/* 1. Uncomment the Nav.Link below */}
              {/* 2. Ensure cycle count routes are enabled in App.jsx */}
              {/* 3. Verify backend cycle count routes work (backend/routes.py) */}
              {/* 4. Test that all cycle count functionality works end-to-end */}
              {/* */}
              {/* DISABLED DATE: 2025-06-22 */}
              {/* GITHUB ISSUE: #366 */}
              {/* <Nav.Link as={Link} to="/cycle-counts">Cycle Counts</Nav.Link> */}

              {/* Only show Admin Dashboard to users with permission */}
              {hasPermission(user, 'page.admin_dashboard') && (
                <Nav.Link
                  as={Link}
                  to="/admin/dashboard"
                  className={location.pathname === '/admin/dashboard' ? 'active' : ''}
                >
                  <i className="bi bi-gear"></i>
                  {!sidebarCollapsed && <span>Admin Dashboard</span>}
                </Nav.Link>
              )}
            </>
          )}
        </Nav>
      </div>

      {/* Main Content */}
      <div className={`main-content ${sidebarCollapsed ? 'sidebar-collapsed' : ''}`}>
        <Container fluid className="flex-grow-1 mb-4 px-4 py-3">
          {children}
        </Container>

        <footer className="main-footer py-3 mt-auto">
          <Container fluid>
            <div className="d-flex justify-content-between">
              <span>SupplyLine MRO Suite &copy; {new Date().getFullYear()}</span>
              <span>Version {APP_VERSION}</span>
            </div>
          </Container>
        </footer>
      </div>

      {/* Profile Modal */}
      <ProfileModal
        show={showProfileModal}
        onHide={() => setShowProfileModal(false)}
      />

      {/* Tour Guide */}
      <TourGuide
        show={showTour}
        onClose={() => setShowTour(false)}
        title="SupplyLine MRO Suite Tour"
        steps={[
          {
            title: 'Welcome to SupplyLine MRO Suite',
            content: 'This guided tour will help you understand the key features of the application. Click Next to continue or Skip Tour to exit at any time.'
          },
          {
            title: 'Navigation',
            content: 'The navigation sidebar on the left provides access to all main sections of the application, including Tools, Checkouts, Chemicals, and more. You can collapse it using the menu button.'
          },
          {
            title: 'Tool Management',
            content: 'The Tools section allows you to view, search, and manage all tools in the inventory. You can checkout tools, view their details, and track their status.'
          },
          {
            title: 'Checkout System',
            content: 'The Checkouts section shows tools that are currently checked out to users. You can return tools, view checkout history, and manage your checkouts.'
          },
          {
            title: 'Cycle Count',
            content: 'The Cycle Count section allows you to manage inventory counts, create count schedules, and track discrepancies to maintain accurate inventory records.'
          },
          {
            title: 'Help Features',
            content: 'Throughout the application, you\'ll find help icons (?) that provide contextual information about features. You can also toggle help features on/off using the help button in the top navigation bar.'
          },
          {
            title: 'User Profile',
            content: 'Click on your name in the top-right corner to access your profile, change settings, or log out.'
          },
          {
            title: 'That\'s it!',
            content: 'You\'re now ready to use SupplyLine MRO Suite. If you need help at any time, look for the help icons or start this tour again from the navigation bar.'
          }
        ]}
      />

      {isRouteLoading && (
        <div className="page-loading-overlay" role="status" aria-live="polite">
          <Spinner animation="border" variant="light">
            <span className="visually-hidden">Loading next section</span>
          </Spinner>
          <span className="page-loading-message">Loading next section…</span>
        </div>
      )}
    </div>
  );
};

export default MainLayout;<|MERGE_RESOLUTION|>--- conflicted
+++ resolved
@@ -1,14 +1,8 @@
 import { useEffect, useRef, useState } from 'react';
 import { useDispatch, useSelector } from 'react-redux';
-<<<<<<< HEAD
-import { Container, Nav, Button, OverlayTrigger, Tooltip } from 'react-bootstrap';
+import { Container, Nav, Button, OverlayTrigger, Tooltip, Spinner } from 'react-bootstrap';
 import { Link, useLocation } from 'react-router-dom';
 import { FaTools, FaBars, FaTimes } from 'react-icons/fa';
-=======
-import { Container, Navbar, Nav, Button, OverlayTrigger, Tooltip, Spinner } from 'react-bootstrap';
-import { Link, useLocation } from 'react-router-dom';
-import { FaTools } from 'react-icons/fa';
->>>>>>> 8d9d2927
 import ProfileModal from '../profile/ProfileModal';
 import { APP_VERSION } from '../../utils/version';
 import { useHelp } from '../../context/HelpContext';
@@ -27,15 +21,11 @@
   const { showHelp, showTooltips, setShowHelp } = useHelp();
   const [showProfileModal, setShowProfileModal] = useState(false);
   const [showTour, setShowTour] = useState(false);
-<<<<<<< HEAD
   const [sidebarCollapsed, setSidebarCollapsed] = useState(false);
-=======
-  const location = useLocation();
   const [transitionStage, setTransitionStage] = useState('idle');
   const [isRouteLoading, setIsRouteLoading] = useState(false);
   const transitionTimers = useRef({ exit: null, enter: null });
   const initialRenderRef = useRef(true);
->>>>>>> 8d9d2927
 
   useInactivityLogout();
 
@@ -45,10 +35,60 @@
     }
   }, [dispatch, isAuthenticated, securityLoaded, securityLoading]);
 
-<<<<<<< HEAD
+  useEffect(() => {
+    if (initialRenderRef.current) {
+      initialRenderRef.current = false;
+      setTransitionStage('idle');
+      return;
+    }
+
+    if (transitionTimers.current.exit) {
+      clearTimeout(transitionTimers.current.exit);
+    }
+
+    if (transitionTimers.current.enter) {
+      clearTimeout(transitionTimers.current.enter);
+    }
+
+    setIsRouteLoading(true);
+    setTransitionStage('exiting');
+
+    transitionTimers.current.exit = setTimeout(() => {
+      setTransitionStage('entering');
+      transitionTimers.current.enter = setTimeout(() => {
+        setTransitionStage('idle');
+        setIsRouteLoading(false);
+        transitionTimers.current.enter = null;
+      }, 320);
+      transitionTimers.current.exit = null;
+    }, 120);
+
+    return () => {
+      if (transitionTimers.current.exit) {
+        clearTimeout(transitionTimers.current.exit);
+        transitionTimers.current.exit = null;
+      }
+      if (transitionTimers.current.enter) {
+        clearTimeout(transitionTimers.current.enter);
+        transitionTimers.current.enter = null;
+      }
+    };
+  }, [location.pathname]);
+
+  useEffect(() => () => {
+    if (transitionTimers.current.exit) {
+      clearTimeout(transitionTimers.current.exit);
+    }
+    if (transitionTimers.current.enter) {
+      clearTimeout(transitionTimers.current.enter);
+    }
+  }, []);
+
   const toggleSidebar = () => {
     setSidebarCollapsed(!sidebarCollapsed);
   };
+
+  const transitionClassName = `page-transition page-transition--${transitionStage}`;
 
   return (
     <div className="main-layout">
@@ -91,172 +131,6 @@
               ) : (
                 <div className="sidebar-avatar bg-primary text-white">
                   {user?.name?.charAt(0) || 'U'}
-=======
-  useEffect(() => {
-    if (initialRenderRef.current) {
-      initialRenderRef.current = false;
-      setTransitionStage('idle');
-      return;
-    }
-
-    if (transitionTimers.current.exit) {
-      clearTimeout(transitionTimers.current.exit);
-    }
-
-    if (transitionTimers.current.enter) {
-      clearTimeout(transitionTimers.current.enter);
-    }
-
-    setIsRouteLoading(true);
-    setTransitionStage('exiting');
-
-    transitionTimers.current.exit = setTimeout(() => {
-      setTransitionStage('entering');
-      transitionTimers.current.enter = setTimeout(() => {
-        setTransitionStage('idle');
-        setIsRouteLoading(false);
-        transitionTimers.current.enter = null;
-      }, 320);
-      transitionTimers.current.exit = null;
-    }, 120);
-
-    return () => {
-      if (transitionTimers.current.exit) {
-        clearTimeout(transitionTimers.current.exit);
-        transitionTimers.current.exit = null;
-      }
-      if (transitionTimers.current.enter) {
-        clearTimeout(transitionTimers.current.enter);
-        transitionTimers.current.enter = null;
-      }
-    };
-  }, [location.pathname]);
-
-  useEffect(() => () => {
-    if (transitionTimers.current.exit) {
-      clearTimeout(transitionTimers.current.exit);
-    }
-    if (transitionTimers.current.enter) {
-      clearTimeout(transitionTimers.current.enter);
-    }
-  }, []);
-
-  const transitionClassName = `page-transition page-transition--${transitionStage}`;
-
-  return (
-    <div className="d-flex flex-column min-vh-100">
-      <Navbar bg="dark" variant="dark" expand="lg" className="mb-4">
-        <Container fluid>
-          <Navbar.Brand as={Link} to="/" className="d-flex align-items-center">
-            <FaTools className="me-2" />
-            SupplyLine MRO Suite
-          </Navbar.Brand>
-          <Navbar.Toggle aria-controls="basic-navbar-nav" data-testid="mobile-menu-toggle" />
-          <Navbar.Collapse id="basic-navbar-nav" data-testid="mobile-menu">
-            <Nav className="me-auto">
-              {/* Dashboard is always visible to authenticated users */}
-              <Nav.Link as={Link} to="/dashboard" className="interactive-link">Dashboard</Nav.Link>
-
-              {/* Show navigation links based on page permissions */}
-              {user && (
-                <>
-                  {hasPermission(user, 'page.tools') && (
-                    <Nav.Link as={Link} to="/tools" className="interactive-link">Tools</Nav.Link>
-                  )}
-
-                  {hasPermission(user, 'page.checkouts') && (
-                    <Nav.Link as={Link} to="/checkouts" className="interactive-link">Checkouts</Nav.Link>
-                  )}
-
-                  {hasPermission(user, 'page.kits') && (
-                    <Nav.Link as={Link} to="/kits" className="interactive-link">Kits</Nav.Link>
-                  )}
-
-                  {hasPermission(user, 'page.chemicals') && (
-                    <Nav.Link as={Link} to="/chemicals" className="interactive-link">Chemicals</Nav.Link>
-                  )}
-
-                  {hasPermission(user, 'page.calibrations') && (
-                    <Nav.Link as={Link} to="/calibrations" className="interactive-link">Calibrations</Nav.Link>
-                  )}
-
-                  {hasPermission(user, 'page.warehouses') && (
-                    <Nav.Link as={Link} to="/warehouses" className="interactive-link">Warehouses</Nav.Link>
-                  )}
-
-                  {hasPermission(user, 'page.reports') && (
-                    <Nav.Link as={Link} to="/reports" className="interactive-link">Reports</Nav.Link>
-                  )}
-
-                  {/* Item History Lookup - Available to all authenticated users */}
-                  <Nav.Link as={Link} to="/history" className="interactive-link">History</Nav.Link>
-
-                  {/* CYCLE COUNT NAVIGATION - TEMPORARILY DISABLED */}
-                  {/* ============================================== */}
-                  {/* The "Cycle Counts" navigation menu item has been disabled due to GitHub Issue #366 */}
-                  {/* */}
-                  {/* REASON FOR DISABLING: */}
-                  {/* - Cycle count system is completely non-functional */}
-                  {/* - Backend API endpoints return "Resource not found" errors */}
-                  {/* - Clicking this link leads to error pages that confuse users */}
-                  {/* - Production stability requires hiding broken functionality */}
-                  {/* */}
-                  {/* WHAT THIS NAVIGATION ITEM DID: */}
-                  {/* - Linked to /cycle-counts route (main cycle count dashboard) */}
-                  {/* - Provided access to inventory cycle counting operations */}
-                  {/* - Allowed users to schedule, execute, and review cycle counts */}
-                  {/* */}
-                  {/* TO RE-ENABLE: */}
-                  {/* 1. Uncomment the Nav.Link below */}
-                  {/* 2. Ensure cycle count routes are enabled in App.jsx */}
-                  {/* 3. Verify backend cycle count routes work (backend/routes.py) */}
-                  {/* 4. Test that all cycle count functionality works end-to-end */}
-                  {/* */}
-                  {/* DISABLED DATE: 2025-06-22 */}
-                  {/* GITHUB ISSUE: #366 */}
-                  {/* <Nav.Link as={Link} to="/cycle-counts">Cycle Counts</Nav.Link> */}
-
-                  {/* Only show Admin Dashboard to users with permission */}
-                  {hasPermission(user, 'page.admin_dashboard') && (
-                    <Nav.Link as={Link} to="/admin/dashboard" className="interactive-link">Admin Dashboard</Nav.Link>
-                  )}
-                </>
-              )}
-
-            </Nav>
-            <Nav>
-              {/* Help Button */}
-              {isAuthenticated && (
-                <div className="d-flex me-3">
-                  <OverlayTrigger
-                    placement="bottom"
-                    overlay={<Tooltip id="tooltip-help">Toggle help features</Tooltip>}
-                    trigger={showTooltips ? ['hover', 'focus'] : []}
-                  >
-                    <Button
-                      variant={showHelp ? "info" : "outline-info"}
-                      className="me-2 interactive-button"
-                      onClick={() => setShowHelp(!showHelp)}
-                      aria-label={showHelp ? "Hide help features" : "Show help features"}
-                    >
-                      <i className="bi bi-question-circle"></i>
-                    </Button>
-                  </OverlayTrigger>
-                  <OverlayTrigger
-                    placement="bottom"
-                    overlay={<Tooltip id="tooltip-tour">Start guided tour</Tooltip>}
-                    trigger={showTooltips ? ['hover', 'focus'] : []}
-                  >
-                    <Button
-                      variant="outline-info"
-                      className="interactive-button"
-                      onClick={() => setShowTour(true)}
-                      aria-label="Start guided tour"
-                    >
-                      <i className="bi bi-info-circle"></i>
-                    </Button>
-                  </OverlayTrigger>
->>>>>>> 8d9d2927
                 </div>
               )}
               {!sidebarCollapsed && (
@@ -266,7 +140,6 @@
           </div>
         )}
 
-<<<<<<< HEAD
         {/* Sidebar Help Buttons */}
         {isAuthenticated && (
           <div className="sidebar-help-section">
@@ -329,41 +202,8 @@
                   <i className="bi bi-tools"></i>
                   {!sidebarCollapsed && <span>Tools</span>}
                 </Nav.Link>
-=======
-              {isAuthenticated ? (
-                <Button
-                  variant="outline-light"
-                  className="d-flex align-items-center interactive-button"
-                  onClick={() => setShowProfileModal(true)}
-                  data-testid="user-menu"
-                >
-                  <span className="me-2">{user?.name || 'User'}</span>
-                  {user?.avatar ? (
-                    <img
-                      src={user.avatar}
-                      alt="User Avatar"
-                      className="avatar-circle-sm"
-                      style={{ objectFit: 'cover' }}
-                    />
-                  ) : (
-                    <div className="avatar-circle-sm bg-primary text-white">
-                      {user?.name?.charAt(0) || 'U'}
-                    </div>
-                  )}
-                </Button>
-              ) : (
-                <>
-                  <Button variant="outline-light" className="me-2 interactive-button" as={Link} to="/login">
-                    Login
-                  </Button>
-                  <Button variant="light" className="interactive-button" as={Link} to="/register">
-                    Register
-                  </Button>
-                </>
->>>>>>> 8d9d2927
-              )}
-
-<<<<<<< HEAD
+              )}
+
               {hasPermission(user, 'page.checkouts') && (
                 <Nav.Link
                   as={Link}
@@ -374,13 +214,6 @@
                   {!sidebarCollapsed && <span>Checkouts</span>}
                 </Nav.Link>
               )}
-=======
-      <Container fluid className="flex-grow-1 mb-4 px-4 position-relative">
-        <div key={location.pathname} className={transitionClassName}>
-          {children}
-        </div>
-      </Container>
->>>>>>> 8d9d2927
 
               {hasPermission(user, 'page.kits') && (
                 <Nav.Link
@@ -491,7 +324,9 @@
       {/* Main Content */}
       <div className={`main-content ${sidebarCollapsed ? 'sidebar-collapsed' : ''}`}>
         <Container fluid className="flex-grow-1 mb-4 px-4 py-3">
-          {children}
+          <div key={location.pathname} className={transitionClassName}>
+            {children}
+          </div>
         </Container>
 
         <footer className="main-footer py-3 mt-auto">
