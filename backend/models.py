--- conflicted
+++ resolved
@@ -1152,10 +1152,6 @@
                 result["created_by"] = self.created_by.name if self.created_by else None
                 # Use direct queries instead of relationships to ensure accurate counts
                 from models import Chemical, Expendable, Tool
-<<<<<<< HEAD
-
-=======
->>>>>>> d1aad28e
                 result["tools_count"] = Tool.query.filter_by(warehouse_id=self.id).count()
                 result["chemicals_count"] = Chemical.query.filter_by(warehouse_id=self.id).count()
                 result["expendables_count"] = Expendable.query.filter_by(warehouse_id=self.id).count()
