--- conflicted
+++ resolved
@@ -232,61 +232,6 @@
 
         # Update or create item based on type
         if reorder.item_type == "expendable":
-<<<<<<< HEAD
-            # For expendables, always create a new item with auto-generated lot number
-            # Import here to avoid circular imports
-            from models import Expendable, LotNumberSequence
-
-            # Auto-generate lot number
-            lot_number = LotNumberSequence.generate_lot_number()
-
-            logger.info(f"Creating new expendable {reorder.part_number} with lot number {lot_number}")
-
-            # Create new Expendable (warehouse_id will be forced to None)
-            expendable = Expendable(
-                part_number=reorder.part_number,
-                serial_number=None,
-                lot_number=lot_number,
-                description=reorder.description or f"Expendable {reorder.part_number}",
-                manufacturer=None,
-                quantity=reorder.quantity_requested,
-                unit="ea",
-                location=f"Box {box.box_number}",
-                category="General",
-                status="available",
-                minimum_stock_level=None,
-                notes=f"Created via reorder request {reorder.id}"
-            )
-            db.session.add(expendable)
-            db.session.flush()  # Get expendable ID
-
-            # Create KitItem to link expendable to kit
-            kit_item = KitItem(
-                kit_id=reorder.kit_id,
-                box_id=box_id,
-                item_type="expendable",
-                item_id=expendable.id,
-                part_number=expendable.part_number,
-                serial_number=None,
-                lot_number=expendable.lot_number,
-                description=expendable.description,
-                quantity=expendable.quantity,
-                location=expendable.location,
-                status="available",
-                added_date=datetime.now(),
-                last_updated=datetime.now()
-            )
-            db.session.add(kit_item)
-
-            # Log action
-            log = AuditLog(
-                action_type="expendable_added_via_reorder",
-                action_details=f"Added expendable {expendable.part_number} (lot={lot_number}) to kit {reorder.kit.name} via reorder request {reorder.id}"
-            )
-            db.session.add(log)
-
-            logger.info(f"Created expendable {expendable.id} and kit item for reorder {reorder.id}")
-=======
             # Check if this is updating an existing expendable or creating a new one
             if reorder.item_id:
                 # Update existing expendable
@@ -355,12 +300,11 @@
                 # Log action
                 log = AuditLog(
                     action_type="expendable_added_via_reorder",
-                    action_details=f"Added expendable {expendable.part_number} (lot={lot_number}) to kit {kit.name} via reorder request {reorder.id}"
+                    action_details=f"Added expendable {expendable.part_number} (lot={lot_number}) to kit {reorder.kit.name} via reorder request {reorder.id}"
                 )
                 db.session.add(log)
 
                 logger.info(f"Created expendable {expendable.id} and kit item for reorder {reorder.id}")
->>>>>>> d1aad28e
 
         elif reorder.item_type in ["tool", "chemical"]:
             if reorder.item_id:
