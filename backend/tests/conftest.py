--- conflicted
+++ resolved
@@ -7,11 +7,7 @@
 import tempfile
 from datetime import datetime
 
-<<<<<<< HEAD
-os.environ.setdefault('DATABASE_URL', 'sqlite:///:memory:')
-=======
 import pytest
->>>>>>> 2b9f0028
 
 # Add the backend directory to the Python path
 BACKEND_DIR = os.path.dirname(os.path.dirname(os.path.abspath(__file__)))
@@ -37,29 +33,6 @@
     original_flask_env = os.environ.get('FLASK_ENV')
     os.environ['DATABASE_URL'] = f'sqlite:///{db_path}'
     os.environ['FLASK_ENV'] = 'testing'
-<<<<<<< HEAD
-    os.environ['DATABASE_URL'] = 'sqlite:///:memory:'
-
-    app = create_app()
-    
-    # Test database configuration
-    app.config['DATABASE_URL'] = 'sqlite:///:memory:'
-    app.config['SQLALCHEMY_DATABASE_URI'] = 'sqlite:///:memory:'
-    app.config['SQLALCHEMY_TRACK_MODIFICATIONS'] = False
-    app.config['TESTING'] = True
-    app.config['WTF_CSRF_ENABLED'] = False
-    app.config['SECRET_KEY'] = 'test-secret-key'
-    app.config['JWT_SECRET_KEY'] = 'test-jwt-secret-key'
-    app.config['SESSION_TYPE'] = 'filesystem'
-    session_dir = os.path.join(app.instance_path, 'test_sessions')
-    os.makedirs(session_dir, exist_ok=True)
-    app.config['SESSION_FILE_DIR'] = session_dir
-
-    # Disable rate limiting for tests
-    app.config['RATE_LIMITS'] = {}
-    
-    return app
-=======
 
     try:
         global create_app, db, User, Tool, Chemical, UserActivity, AuditLog, JWTManager
@@ -112,7 +85,6 @@
 
         os.close(db_fd)
         os.unlink(db_path)
->>>>>>> 2b9f0028
 
 @pytest.fixture(scope='session')
 def _db(app):
