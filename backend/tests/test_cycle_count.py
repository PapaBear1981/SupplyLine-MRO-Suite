--- conflicted
+++ resolved
@@ -14,10 +14,6 @@
 sys.path.append(os.path.dirname(os.path.dirname(os.path.abspath(__file__))))
 
 from app import create_app
-<<<<<<< HEAD
-app = create_app()
-=======
->>>>>>> b58ea5d3
 from models import db, User, Tool, Chemical
 from models_cycle_count import (
     CycleCountSchedule, CycleCountBatch, CycleCountItem,
